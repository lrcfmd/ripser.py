/*

Ripser: a lean C++ code for computation of Vietoris-Rips persistence barcodes

Copyright 2015-2016 Ulrich Bauer.

This program is free software: you can redistribute it and/or modify it under
the terms of the GNU Lesser General Public License as published by the
Free Software Foundation, either version 3 of the License, or (at your option)
any later version.

This program is distributed in the hope that it will be useful, but WITHOUT ANY
WARRANTY; without even the implied warranty of MERCHANTABILITY or FITNESS FOR A
PARTICULAR PURPOSE.  See the GNU Lesser General Public License for more details.

You should have received a copy of the GNU Lesser General Public License along
with this program.  If not, see <http://www.gnu.org/licenses/>.

*/

//#define ASSEMBLE_REDUCTION_MATRIX
//#define USE_COEFFICIENTS

//#define INDICATE_PROGRESS
#define PRINT_PERSISTENCE_PAIRS

#define SPARSE_DISTANCE_MATRIX

//#define USE_GOOGLE_HASHMAP

#include <algorithm>
#include <cassert>
#include <cmath>
#include <fstream>
#include <iostream>
#include <numeric>
#include <queue>
#include <sstream>
#include <unordered_map>

#ifdef USE_GOOGLE_HASHMAP
#include <sparsehash/sparse_hash_map>
template <class Key, class T> class hash_map : public google::sparse_hash_map<Key, T> {
public:
	inline void reserve(size_t hint) { this->resize(hint); }
};
#else
template <class Key, class T> class hash_map : public std::unordered_map<Key, T> {};
#endif

typedef float value_t;
typedef int64_t index_t;
typedef int16_t coefficient_t;

class binomial_coeff_table {
	std::vector<std::vector<index_t>> B;
public:
	binomial_coeff_table(index_t n, index_t k) : B(n + 1) {
		for (index_t i = 0; i <= n; i++) {
			B[i].resize(k + 1);
			for (index_t j = 0; j <= std::min(i, k); j++)
				if (j == 0 || j == i)
					B[i][j] = 1;
				else
					B[i][j] = B[i - 1][j - 1] + B[i - 1][j];
		}
	}

	index_t operator()(index_t n, index_t k) const {
		assert(n < B.size() && k < B[n].size());
		return B[n][k];
	}
};

bool is_prime(const coefficient_t n) {
	if (!(n & 1) || n < 2) return n == 2;
	for (coefficient_t p = 3, q = n / p, r = n % p; p <= q; p += 2, q = n / p, r = n % p)
		if (!r) return false;
	return true;
}

std::vector<coefficient_t> multiplicative_inverse_vector(const coefficient_t m) {
	std::vector<coefficient_t> inverse(m);
	inverse[1] = 1;
	// m = a * (m / a) + m % a
	// Multipying with inverse(a) * inverse(m % a):
	// 0 = inverse(m % a) * (m / a)  + inverse(a)  (mod m)
	for (coefficient_t a = 2; a < m; ++a) inverse[a] = m - (inverse[m % a] * (m / a)) % m;
	return inverse;
}

#ifdef USE_COEFFICIENTS
struct __attribute__((packed)) entry_t {
	index_t index : 8 * (sizeof(index_t) - sizeof(coefficient_t));
	coefficient_t coefficient;
	entry_t(index_t _index, coefficient_t _coefficient) : index(_index), coefficient(_coefficient) {}
	entry_t(index_t _index) : index(_index), coefficient(1) {}
	entry_t() : index(0), coefficient(1) {}
};

static_assert(sizeof(entry_t) == sizeof(index_t), "size of entry_t is not the same as index_t");

entry_t make_entry(index_t _index, coefficient_t _coefficient) { return entry_t(_index, _coefficient); }
index_t get_index(entry_t e) { return e.index; }
index_t get_coefficient(entry_t e) { return e.coefficient; }
void set_coefficient(entry_t& e, const coefficient_t c) { e.coefficient = c; }

bool operator==(const entry_t& e1, const entry_t& e2) {
	return get_index(e1) == get_index(e2) && get_coefficient(e1) == get_coefficient(e2);
}

std::ostream& operator<<(std::ostream& stream, const entry_t& e) {
	stream << get_index(e) << ":" << get_coefficient(e);
	return stream;
}

#else

typedef index_t entry_t;
const index_t get_index(entry_t i) { return i; }
index_t get_coefficient(entry_t i) { return 1; }
entry_t make_entry(index_t _index, coefficient_t _value) { return entry_t(_index); }
void set_coefficient(index_t& e, const coefficient_t c) {}

#endif

const entry_t& get_entry(const entry_t& e) { return e; }

class diameter_index_t : public std::pair<value_t, index_t> {
public:
	diameter_index_t() : std::pair<value_t, index_t>() {}
	diameter_index_t(std::pair<value_t, index_t> p) : std::pair<value_t, index_t>(p) {}
};
value_t get_diameter(diameter_index_t i) { return i.first; }
index_t get_index(diameter_index_t i) { return i.second; }

class diameter_entry_t : public std::pair<value_t, entry_t> {
public:
	diameter_entry_t(std::pair<value_t, entry_t> p) : std::pair<value_t, entry_t>(p) {}
	diameter_entry_t(entry_t e) : std::pair<value_t, entry_t>(0, e) {}
	diameter_entry_t() : diameter_entry_t(0) {}
	diameter_entry_t(value_t _diameter, index_t _index, coefficient_t _coefficient)
	    : std::pair<value_t, entry_t>(_diameter, make_entry(_index, _coefficient)) {}
	diameter_entry_t(diameter_index_t _diameter_index, coefficient_t _coefficient)
	    : std::pair<value_t, entry_t>(get_diameter(_diameter_index),
	                                  make_entry(get_index(_diameter_index), _coefficient)) {}
	diameter_entry_t(diameter_index_t _diameter_index) : diameter_entry_t(_diameter_index, 1) {}
};

const entry_t& get_entry(const diameter_entry_t& p) { return p.second; }
entry_t& get_entry(diameter_entry_t& p) { return p.second; }
const index_t get_index(const diameter_entry_t& p) { return get_index(get_entry(p)); }
const coefficient_t get_coefficient(const diameter_entry_t& p) { return get_coefficient(get_entry(p)); }
const value_t& get_diameter(const diameter_entry_t& p) { return p.first; }
void set_coefficient(diameter_entry_t& p, const coefficient_t c) { set_coefficient(get_entry(p), c); }

template <typename Entry> struct greater_diameter_or_smaller_index {
	bool operator()(const Entry& a, const Entry& b) {
		return (get_diameter(a) > get_diameter(b)) ||
		       ((get_diameter(a) == get_diameter(b)) && (get_index(a) < get_index(b)));
	}
};

enum compressed_matrix_layout { LOWER_TRIANGULAR, UPPER_TRIANGULAR };

template <compressed_matrix_layout Layout> class compressed_distance_matrix {
public:
	std::vector<value_t> distances;
	std::vector<value_t*> rows;

	void init_rows();

	compressed_distance_matrix(std::vector<value_t>&& _distances)
	    : distances(std::move(_distances)), rows((1 + std::sqrt(1 + 8 * distances.size())) / 2) {
		assert(distances.size() == size() * (size() - 1) / 2);
		init_rows();
	}

	template <typename DistanceMatrix>
	compressed_distance_matrix(const DistanceMatrix& mat)
	    : distances(mat.size() * (mat.size() - 1) / 2), rows(mat.size()) {
		init_rows();

		for (index_t i = 1; i < size(); ++i)
			for (index_t j = 0; j < i; ++j) rows[i][j] = mat(i, j);
	}

	value_t operator()(const index_t i, const index_t j) const;

	size_t size() const { return rows.size(); }
};

class sparse_distance_matrix {
public:
	std::vector<std::vector<diameter_index_t>> neighbors;

	template <typename DistanceMatrix>
	sparse_distance_matrix(const DistanceMatrix& mat, value_t threshold) : neighbors(mat.size()) {

		for (index_t i = 0; i < size(); ++i)
			for (index_t j = 0; j < size(); ++j)
				if (i != j && mat(i, j) <= threshold) neighbors[i].push_back(std::make_pair(mat(i, j), j));
	}

	size_t size() const { return neighbors.size(); }
};

template <> void compressed_distance_matrix<LOWER_TRIANGULAR>::init_rows() {
	value_t* pointer = &distances[0];
	for (index_t i = 1; i < size(); ++i) {
		rows[i] = pointer;
		pointer += i;
	}
}

template <> void compressed_distance_matrix<UPPER_TRIANGULAR>::init_rows() {
	value_t* pointer = &distances[0] - 1;
	for (index_t i = 0; i < size() - 1; ++i) {
		rows[i] = pointer;
		pointer += size() - i - 2;
	}
}

<<<<<<< HEAD
template <> value_t compressed_distance_matrix<UPPER_TRIANGULAR>::operator()(const index_t i, const index_t j) const {
	return i == j ? 0 : i > j ? rows[j][i] : rows[i][j];
}

template <> value_t compressed_distance_matrix<LOWER_TRIANGULAR>::operator()(const index_t i, const index_t j) const {
	return i == j ? 0 : i > j ? rows[i][j] : rows[j][i];
=======
template <> value_t compressed_distance_matrix<UPPER_TRIANGULAR>::operator()(index_t i, index_t j) const {
	return i == j ? 0 : i > j ? rows[j][i] : rows[i][j];
}

template <> value_t compressed_distance_matrix<LOWER_TRIANGULAR>::operator()(index_t i, index_t j) const {
	return i == j ? 0 : i < j ? rows[j][i] : rows[i][j];
>>>>>>> 2158b4a8
}

typedef compressed_distance_matrix<LOWER_TRIANGULAR> compressed_lower_distance_matrix;
typedef compressed_distance_matrix<UPPER_TRIANGULAR> compressed_upper_distance_matrix;

class euclidean_distance_matrix {
public:
	std::vector<std::vector<value_t>> points;

	euclidean_distance_matrix(std::vector<std::vector<value_t>>&& _points) : points(std::move(_points)) {}

	value_t operator()(const index_t i, const index_t j) const {
		return std::sqrt(std::inner_product(points[i].begin(), points[i].end(), points[j].begin(), value_t(),
		                                    std::plus<value_t>(),
		                                    [](value_t u, value_t v) { return (u - v) * (u - v); }));
	}

	size_t size() const { return points.size(); }
};

class union_find {
	std::vector<index_t> parent;
	std::vector<uint8_t> rank;

public:
	union_find(index_t n) : parent(n), rank(n, 0) {
		for (index_t i = 0; i < n; ++i) parent[i] = i;
	}

	index_t find(index_t x) {
		index_t y = x, z = parent[y];
		while (z != y) {
			y = z;
			z = parent[y];
		}
		y = parent[x];
		while (z != y) {
			parent[x] = z;
			x = y;
			y = parent[x];
		}
		return z;
	}
	void link(index_t x, index_t y) {
		x = find(x);
		y = find(y);
		if (x == y) return;
		if (rank[x] > rank[y])
			parent[y] = x;
		else {
			parent[x] = y;
			if (rank[x] == rank[y]) ++rank[y];
		}
	}
};

template <typename Heap> diameter_entry_t pop_pivot(Heap& column, coefficient_t modulus) {
	if (column.empty())
		return diameter_entry_t(-1);
	else {
		auto pivot = column.top();

#ifdef USE_COEFFICIENTS
		coefficient_t coefficient = 0;
		do {
			coefficient = (coefficient + get_coefficient(column.top())) % modulus;
			column.pop();

			if (coefficient == 0) {
				if (column.empty())
					return diameter_entry_t(-1);
				else
					pivot = column.top();
			}
		} while (!column.empty() && get_index(column.top()) == get_index(pivot));
		if (get_index(pivot) != -1) { set_coefficient(pivot, coefficient); }
#else
		column.pop();
		while (!column.empty() && get_index(column.top()) == get_index(pivot)) {
			column.pop();
			if (column.empty())
				return diameter_entry_t(-1);
			else {
				pivot = column.top();
				column.pop();
			}
		}
#endif
		return pivot;
	}
}

template <typename Heap> diameter_entry_t get_pivot(Heap& column, coefficient_t modulus) {
	diameter_entry_t result = pop_pivot(column, modulus);
	if (get_index(result) != -1) column.push(result);
	return result;
}

template <typename ValueType> class compressed_sparse_matrix {
	std::vector<size_t> bounds;
	std::vector<ValueType> entries;

public:
	size_t size() const { return bounds.size(); }

	typename std::vector<ValueType>::const_iterator cbegin(size_t index) const {
		assert(index < size());
		return index == 0 ? entries.cbegin() : entries.cbegin() + bounds[index - 1];
	}

	typename std::vector<ValueType>::const_iterator cend(size_t index) const {
		assert(index < size());
		return entries.cbegin() + bounds[index];
	}

	template <typename Iterator> void append_column(Iterator begin, Iterator end) {
		for (Iterator it = begin; it != end; ++it) { entries.push_back(*it); }
		bounds.push_back(entries.size());
	}

	void append_column() { bounds.push_back(entries.size()); }

	void push_back(ValueType e) {
		assert(0 < size());
		entries.push_back(e);
		++bounds.back();
	}

	void pop_back() {
		assert(0 < size());
		entries.pop_back();
		--bounds.back();
	}

	template <typename Collection> void append_column(const Collection collection) {
		append_column(collection.cbegin(), collection.cend());
	}
};

template <typename Heap> void push_entry(Heap& column, index_t i, coefficient_t c, value_t diameter) {
	entry_t e = make_entry(i, c);
	column.push(std::make_pair(diameter, e));
}

template <typename DistanceMatrix> class ripser {
	DistanceMatrix dist;
	index_t n, dim_max;
	value_t threshold;
	coefficient_t modulus;
	const binomial_coeff_table binomial_coeff;
	std::vector<coefficient_t> multiplicative_inverse;
	mutable std::vector<index_t> vertices;
	mutable std::vector<std::vector<diameter_index_t>::const_reverse_iterator> neighbor_it;
	mutable std::vector<std::vector<diameter_index_t>::const_reverse_iterator> neighbor_end;

public:
	ripser(DistanceMatrix&& _dist, index_t _dim_max, value_t _threshold, coefficient_t _modulus)
	    : dist(std::move(_dist)), n(dist.size()), dim_max(std::min(_dim_max, index_t(dist.size() - 2))),
	      threshold(_threshold), modulus(_modulus), binomial_coeff(n, dim_max + 2),
	      multiplicative_inverse(multiplicative_inverse_vector(_modulus)) {}

	index_t get_next_vertex(index_t& v, const index_t idx, const index_t k) const {
		if (binomial_coeff(v, k) > idx) {
			index_t count = v;
			while (count > 0) {
				index_t i = v;
				index_t step = count >> 1;
				i -= step;
				if (binomial_coeff(i, k) > idx) {
					v = --i;
					count -= step + 1;
				} else
					count = step;
			}
		}
		assert(binomial_coeff(v, k) <= idx && binomial_coeff(v + 1, k) > idx);
		return v;
	}

	index_t get_edge_index(const index_t i, const index_t j) const { return binomial_coeff(i, 2) + j; }

	template <typename OutputIterator>
	OutputIterator get_simplex_vertices(index_t idx, const index_t dim, index_t v, OutputIterator out) const {
		--v;
		for (index_t k = dim + 1; k > 0; --k) {
			get_next_vertex(v, idx, k);
			*out++ = v;
			idx -= binomial_coeff(v, k);
		}
		return out;
	}

	value_t compute_diameter(const index_t index, index_t dim) const {
		value_t diam = -std::numeric_limits<value_t>::infinity();

		vertices.clear();
		get_simplex_vertices(index, dim, dist.size(), std::back_inserter(vertices));

		for (index_t i = 0; i <= dim; ++i)
			for (index_t j = 0; j < i; ++j) { diam = std::max(diam, dist(vertices[i], vertices[j])); }
		return diam;
	}

	class simplex_coboundary_enumerator {
	private:
		index_t idx_below, idx_above, v, k;
		std::vector<index_t> vertices;
		const diameter_entry_t simplex;
		const coefficient_t modulus;
		const compressed_lower_distance_matrix& dist;
		const binomial_coeff_table& binomial_coeff;

	public:
		simplex_coboundary_enumerator(const diameter_entry_t _simplex, index_t _dim, const ripser& parent)
<<<<<<< HEAD
		    : simplex(_simplex), idx_below(get_index(_simplex)), idx_above(0), v(parent.n - 1), k(_dim + 1),
		      modulus(parent.modulus), binomial_coeff(parent.binomial_coeff), dist(parent.dist), vertices(_dim + 1) {
=======
		: idx_below(get_index(_simplex)), idx_above(0), v(parent.n - 1), k(_dim + 1), vertices(_dim + 1), simplex(_simplex), modulus(parent.modulus), dist(parent.dist),
		binomial_coeff(parent.binomial_coeff) {
>>>>>>> 2158b4a8
			parent.get_simplex_vertices(get_index(_simplex), _dim, parent.n, vertices.begin());
		}

		bool has_next() {
			while ((v != -1) && (binomial_coeff(v, k) <= idx_below)) {
				idx_below -= binomial_coeff(v, k);
				idx_above += binomial_coeff(v, k + 1);
				--v;
				--k;
				assert(k != -1);
			}
			return v != -1;
		}

		diameter_entry_t next() {
			value_t coface_diameter = get_diameter(simplex);
			for (index_t w : vertices) coface_diameter = std::max(coface_diameter, dist(v, w));
			index_t coface_index = idx_above + binomial_coeff(v--, k + 1) + idx_below;
			coefficient_t coface_coefficient = (k & 1 ? -1 + modulus : 1) * get_coefficient(simplex) % modulus;
			return diameter_entry_t(coface_diameter, coface_index, coface_coefficient);
		}
	};

	class simplex_sparse_coboundary_enumerator {
	private:
		const ripser& parent;

		index_t idx_below, idx_above, v, k, max_vertex_below;
		const diameter_entry_t simplex;
		const coefficient_t modulus;
		const DistanceMatrix& dist;
		const binomial_coeff_table& binomial_coeff;

		std::vector<index_t>& vertices;
		std::vector<std::vector<diameter_index_t>::const_reverse_iterator>& neighbor_it;
		std::vector<std::vector<diameter_index_t>::const_reverse_iterator>& neighbor_end;
		diameter_index_t x;

	public:
		simplex_sparse_coboundary_enumerator(const diameter_entry_t _simplex, index_t _dim, const ripser& _parent)
		    : parent(_parent), simplex(_simplex), idx_below(get_index(_simplex)), idx_above(0), v(parent.n - 1),
		      k(_dim + 1), max_vertex_below(parent.n - 1), modulus(parent.modulus), dist(parent.dist),
		      binomial_coeff(parent.binomial_coeff), vertices(parent.vertices), neighbor_it(parent.neighbor_it),
		      neighbor_end(parent.neighbor_end) {

			neighbor_it.clear();
			neighbor_end.clear();
			vertices.clear();

			parent.get_simplex_vertices(idx_below, _dim, parent.n, std::back_inserter(vertices));

			for (auto v : vertices) {
				neighbor_it.push_back(dist.neighbors[v].rbegin());
				neighbor_end.push_back(dist.neighbors[v].rend());
			}
		}

		bool has_next(bool all_cofaces = true) {
			for (auto &it0 = neighbor_it[0], &end0 = neighbor_end[0]; it0 != end0; ++it0) {
				x = *it0;
				for (size_t idx = 1; idx < neighbor_it.size(); ++idx) {
					auto &it = neighbor_it[idx], end = neighbor_end[idx];
					while (get_index(*it) > get_index(x))
						if (++it == end) return false;
					auto y = *it;
					if (get_index(y) != get_index(x))
						goto continue_outer;
					else
						x = std::max(x, y);
				}
				return all_cofaces || !(k > 0 && parent.get_next_vertex(max_vertex_below, idx_below, k) > get_index(x));
			continue_outer:;
			}
			return false;
		}

		diameter_entry_t next() {
			++neighbor_it[0];

			while (k > 0 && parent.get_next_vertex(max_vertex_below, idx_below, k) > get_index(x)) {
				idx_below -= binomial_coeff(max_vertex_below, k);
				idx_above += binomial_coeff(max_vertex_below, k + 1);
				--k;
			}

			value_t coface_diameter = std::max(get_diameter(simplex), get_diameter(x));

			coefficient_t coface_coefficient = (k & 1 ? -1 + modulus : 1) * get_coefficient(simplex) % modulus;

			return diameter_entry_t(coface_diameter, idx_above + binomial_coeff(get_index(x), k + 1) + idx_below,
			                        coface_coefficient);
		}
	};

	void assemble_columns_to_reduce(std::vector<diameter_index_t>& columns_to_reduce,
	                                hash_map<index_t, index_t>& pivot_column_index, index_t dim) {
		index_t num_simplices = binomial_coeff(n, dim + 1);

		columns_to_reduce.clear();

#ifdef INDICATE_PROGRESS
		std::cout << "\033[K"
		          << "assembling " << num_simplices << " columns" << std::flush << "\r";
#endif

		for (index_t index = 0; index < num_simplices; ++index) {
			if (pivot_column_index.find(index) == pivot_column_index.end()) {
				value_t diameter = compute_diameter(index, dim);
				if (diameter <= threshold) columns_to_reduce.push_back(std::make_pair(diameter, index));
#ifdef INDICATE_PROGRESS
				if ((index + 1) % 1000 == 0)
					std::cout << "\033[K"
					          << "assembled " << columns_to_reduce.size() << " out of " << (index + 1) << "/"
					          << num_simplices << " columns" << std::flush << "\r";
#endif
			}
		}

#ifdef INDICATE_PROGRESS
		std::cout << "\033[K"
		          << "sorting " << num_simplices << " columns" << std::flush << "\r";
#endif

		std::sort(columns_to_reduce.begin(), columns_to_reduce.end(),
		          greater_diameter_or_smaller_index<diameter_index_t>());
#ifdef INDICATE_PROGRESS
		std::cout << "\033[K";
#endif
	}

	void assemble_sparse_columns_to_reduce(std::vector<diameter_index_t>& simplices,
	                                       std::vector<diameter_index_t>& columns_to_reduce,
	                                       hash_map<index_t, index_t>& pivot_column_index, index_t dim) {

#ifdef INDICATE_PROGRESS
		std::cout << "\033[K"
		          << "assembling columns" << std::flush << "\r";
#endif

		--dim;
		columns_to_reduce.clear();

		std::vector<diameter_index_t> next_simplices;

		for (diameter_index_t simplex : simplices) {
			simplex_sparse_coboundary_enumerator cofaces(simplex, dim, *this);

			while (cofaces.has_next(false)) {
				auto coface = cofaces.next();

				next_simplices.push_back(std::make_pair(get_diameter(coface), get_index(coface)));

				if (pivot_column_index.find(get_index(coface)) == pivot_column_index.end())
					columns_to_reduce.push_back(std::make_pair(get_diameter(coface), get_index(coface)));
			}
		}

		simplices.swap(next_simplices);

#ifdef INDICATE_PROGRESS
		std::cout << "\033[K"
		          << "sorting " << columns_to_reduce.size() << " columns" << std::flush << "\r";
#endif

		std::sort(columns_to_reduce.begin(), columns_to_reduce.end(),
		          greater_diameter_or_smaller_index<diameter_index_t>());
#ifdef INDICATE_PROGRESS
		std::cout << "\033[K";
#endif
	}

	template <typename BoundaryEnumerator>
	void compute_pairs(std::vector<diameter_index_t>& columns_to_reduce, hash_map<index_t, index_t>& pivot_column_index,
	                   index_t dim) {

#ifdef PRINT_PERSISTENCE_PAIRS
		std::cout << "persistence intervals in dim " << dim << ":" << std::endl;
#endif

#ifdef ASSEMBLE_REDUCTION_MATRIX
		compressed_sparse_matrix<diameter_entry_t> reduction_coefficients;
#else
#ifdef USE_COEFFICIENTS
		std::vector<diameter_entry_t> reduction_coefficients;
#endif
#endif

		std::vector<diameter_entry_t> coface_entries;

		for (index_t i = 0; i < columns_to_reduce.size(); ++i) {
			auto column_to_reduce = columns_to_reduce[i];

#ifdef ASSEMBLE_REDUCTION_MATRIX
			std::priority_queue<diameter_entry_t, std::vector<diameter_entry_t>,
			                    greater_diameter_or_smaller_index<diameter_entry_t>>
			    reduction_column;
#endif

			std::priority_queue<diameter_entry_t, std::vector<diameter_entry_t>,
			                    greater_diameter_or_smaller_index<diameter_entry_t>>
			    working_coboundary;

			value_t diameter = get_diameter(column_to_reduce);

#ifdef INDICATE_PROGRESS
			if ((i + 1) % 1000 == 0)
				std::cout << "\033[K"
				          << "reducing column " << i + 1 << "/" << columns_to_reduce.size() << " (diameter " << diameter
				          << ")" << std::flush << "\r";
#endif

			index_t j = i;

			// start with a dummy pivot entry with coefficient -1 in order to initialize
			// working_coboundary with the coboundary of the simplex with index column_to_reduce
			diameter_entry_t pivot(0, -1, -1 + modulus);

#ifdef ASSEMBLE_REDUCTION_MATRIX
			// initialize reduction_coefficients as identity matrix
			reduction_coefficients.append_column();
#endif
#ifdef USE_COEFFICIENTS
			reduction_coefficients.push_back(diameter_entry_t(column_to_reduce, 1));
#endif

			bool might_be_apparent_pair = (i == j);

			do {
				const coefficient_t factor = modulus - get_coefficient(pivot);

#ifdef ASSEMBLE_REDUCTION_MATRIX
#ifdef USE_COEFFICIENTS
				auto coeffs_begin = reduction_coefficients.cbegin(j), coeffs_end = reduction_coefficients.cend(j);
#else
				std::vector<diameter_entry_t> coeffs;
				coeffs.push_back(columns_to_reduce[j]);
				for (auto it = reduction_coefficients.cbegin(j); it != reduction_coefficients.cend(j); ++it)
					coeffs.push_back(*it);
				auto coeffs_begin = coeffs.begin(), coeffs_end = coeffs.end();
#endif
#else
#ifdef USE_COEFFICIENTS
				auto coeffs_begin = &reduction_coefficients[j], coeffs_end = &reduction_coefficients[j] + 1;
#else
				auto coeffs_begin = &columns_to_reduce[j], coeffs_end = &columns_to_reduce[j] + 1;
#endif
#endif

				for (auto it = coeffs_begin; it != coeffs_end; ++it) {
					diameter_entry_t simplex = *it;
					set_coefficient(simplex, get_coefficient(simplex) * factor % modulus);

#ifdef ASSEMBLE_REDUCTION_MATRIX
					reduction_column.push(simplex);
#endif

					coface_entries.clear();
					BoundaryEnumerator cofaces(simplex, dim, *this);
					while (cofaces.has_next()) {
						diameter_entry_t coface = cofaces.next();
						if (get_diameter(coface) <= threshold) {
							coface_entries.push_back(coface);
							if (might_be_apparent_pair && (get_diameter(simplex) == get_diameter(coface))) {
								if (pivot_column_index.find(get_index(coface)) == pivot_column_index.end()) {
									pivot = coface;
									goto found_persistence_pair;
								}
								might_be_apparent_pair = false;
							}
						}
					}
					for (auto coface : coface_entries) working_coboundary.push(coface);
				}

				pivot = get_pivot(working_coboundary, modulus);

				if (get_index(pivot) != -1) {
					auto pair = pivot_column_index.find(get_index(pivot));

					if (pair != pivot_column_index.end()) {
						j = pair->second;
						continue;
					}
				} else {
#ifdef PRINT_PERSISTENCE_PAIRS
#ifdef INDICATE_PROGRESS
					std::cout << "\033[K";
#endif
					std::cout << " [" << diameter << ", )" << std::endl << std::flush;
#endif
					break;
				}

			found_persistence_pair:
#ifdef PRINT_PERSISTENCE_PAIRS
				value_t death = get_diameter(pivot);
				if (diameter != death) {
#ifdef INDICATE_PROGRESS
					std::cout << "\033[K";
#endif
					std::cout << " [" << diameter << "," << death << ")" << std::endl << std::flush;
				}
#endif

				pivot_column_index.insert(std::make_pair(get_index(pivot), i));

#ifdef USE_COEFFICIENTS
				const coefficient_t inverse = multiplicative_inverse[get_coefficient(pivot)];
#endif

#ifdef ASSEMBLE_REDUCTION_MATRIX
// replace current column of reduction_coefficients (with a single diagonal 1 entry)
// by reduction_column (possibly with a different entry on the diagonal)
#ifdef USE_COEFFICIENTS
				reduction_coefficients.pop_back();
#else
				pop_pivot(reduction_column, modulus);
#endif

				while (true) {
					diameter_entry_t e = pop_pivot(reduction_column, modulus);
					if (get_index(e) == -1) break;
#ifdef USE_COEFFICIENTS
					set_coefficient(e, inverse * get_coefficient(e) % modulus);
					assert(get_coefficient(e) > 0);
#endif
					reduction_coefficients.push_back(e);
				}
#else
#ifdef USE_COEFFICIENTS
				reduction_coefficients.pop_back();
				reduction_coefficients.push_back(diameter_entry_t(column_to_reduce, inverse));
#endif
#endif
				break;
			} while (true);
		}

#ifdef INDICATE_PROGRESS
		std::cout << "\033[K";
#endif
	}

	void compute_barcodes();
};

template <> void ripser<compressed_lower_distance_matrix>::compute_barcodes() {

	std::vector<diameter_index_t> columns_to_reduce;

	{
		union_find dset(n);
		std::vector<diameter_index_t> edges;
		for (index_t index = binomial_coeff(n, 2); index-- > 0;) {
			value_t diameter = compute_diameter(index, 1);
			if (diameter <= threshold) edges.push_back(std::make_pair(diameter, index));
		}
		std::sort(edges.rbegin(), edges.rend(), greater_diameter_or_smaller_index<diameter_index_t>());

#ifdef PRINT_PERSISTENCE_PAIRS
		std::cout << "persistence intervals in dim 0:" << std::endl;
#endif

		std::vector<index_t> vertices_of_edge(2);
		for (auto e : edges) {
			vertices_of_edge.clear();
			get_simplex_vertices(get_index(e), 1, n, std::back_inserter(vertices_of_edge));
			index_t u = dset.find(vertices_of_edge[0]), v = dset.find(vertices_of_edge[1]);

			if (u != v) {
#ifdef PRINT_PERSISTENCE_PAIRS
				if (get_diameter(e) != 0) std::cout << " [0," << get_diameter(e) << ")" << std::endl;
#endif
				dset.link(u, v);
			} else
				columns_to_reduce.push_back(e);
		}
		std::reverse(columns_to_reduce.begin(), columns_to_reduce.end());

#ifdef PRINT_PERSISTENCE_PAIRS
		for (index_t i = 0; i < n; ++i)
			if (dset.find(i) == i) std::cout << " [0, )" << std::endl << std::flush;
#endif
	}

	for (index_t dim = 1; dim <= dim_max; ++dim) {
		hash_map<index_t, index_t> pivot_column_index;
		pivot_column_index.reserve(columns_to_reduce.size());

		compute_pairs<simplex_coboundary_enumerator>(columns_to_reduce, pivot_column_index, dim);

		if (dim < dim_max) { assemble_columns_to_reduce(columns_to_reduce, pivot_column_index, dim + 1); }
	}
}

template <> void ripser<sparse_distance_matrix>::compute_barcodes() {

	std::vector<diameter_index_t> columns_to_reduce;

	std::vector<diameter_index_t> simplices;

	{
		union_find dset(n);
		std::vector<diameter_index_t>& edges = simplices;
		for (index_t i = 0; i < n; ++i)
			for (auto n : dist.neighbors[i]) {
				index_t j = get_index(n);
				if (i > j) edges.push_back(std::make_pair(get_diameter(n), get_edge_index(i, j)));
			}
		std::sort(edges.rbegin(), edges.rend(), greater_diameter_or_smaller_index<diameter_index_t>());

#ifdef PRINT_PERSISTENCE_PAIRS
		std::cout << "persistence intervals in dim 0:" << std::endl;
#endif

		std::vector<index_t> vertices_of_edge(2);
		for (auto e : edges) {
			vertices_of_edge.clear();
			get_simplex_vertices(get_index(e), 1, n, std::back_inserter(vertices_of_edge));
			index_t u = dset.find(vertices_of_edge[0]), v = dset.find(vertices_of_edge[1]);

			if (u != v) {
#ifdef PRINT_PERSISTENCE_PAIRS
				if (get_diameter(e) != 0) std::cout << " [0," << get_diameter(e) << ")" << std::endl;
#endif
				dset.link(u, v);
			} else
				columns_to_reduce.push_back(e);
		}
		std::reverse(columns_to_reduce.begin(), columns_to_reduce.end());

#ifdef PRINT_PERSISTENCE_PAIRS
		for (index_t i = 0; i < n; ++i)
			if (dset.find(i) == i) std::cout << " [0, )" << std::endl << std::flush;
#endif
	}

	for (index_t dim = 1; dim <= dim_max; ++dim) {
		hash_map<index_t, index_t> pivot_column_index;
		pivot_column_index.reserve(columns_to_reduce.size());

		compute_pairs<simplex_sparse_coboundary_enumerator>(columns_to_reduce, pivot_column_index, dim);

		if (dim < dim_max) {
			assemble_sparse_columns_to_reduce(simplices, columns_to_reduce, pivot_column_index, dim + 1);
		}
	}
}

enum file_format { LOWER_DISTANCE_MATRIX, UPPER_DISTANCE_MATRIX, DISTANCE_MATRIX, POINT_CLOUD, DIPHA, RIPSER };

template <typename T> T read(std::istream& s) {
	T result;
	s.read(reinterpret_cast<char*>(&result), sizeof(T));
	return result; // on little endian: boost::endian::little_to_native(result);
}

compressed_lower_distance_matrix read_point_cloud(std::istream& input_stream) {
	std::vector<std::vector<value_t>> points;

	std::string line;
	value_t value;
	while (std::getline(input_stream, line)) {
		std::vector<value_t> point;
		std::istringstream s(line);
		while (s >> value) {
			point.push_back(value);
			s.ignore();
		}
		if (!point.empty()) points.push_back(point);
		assert(point.size() == points.front().size());
	}

	euclidean_distance_matrix eucl_dist(std::move(points));

	index_t n = eucl_dist.size();

	std::cout << "point cloud with " << n << " points in dimension " << eucl_dist.points.front().size() << std::endl;

	std::vector<value_t> distances;

	for (int i = 0; i < n; ++i)
		for (int j = 0; j < i; ++j) distances.push_back(eucl_dist(i, j));

	return compressed_lower_distance_matrix(std::move(distances));
}

compressed_lower_distance_matrix read_lower_distance_matrix(std::istream& input_stream) {
	std::vector<value_t> distances;
	value_t value;
	while (input_stream >> value) {
		distances.push_back(value);
		input_stream.ignore();
	}

	return compressed_lower_distance_matrix(std::move(distances));
}

compressed_lower_distance_matrix read_upper_distance_matrix(std::istream& input_stream) {
	std::vector<value_t> distances;
	value_t value;
	while (input_stream >> value) {
		distances.push_back(value);
		input_stream.ignore();
	}

	return compressed_lower_distance_matrix(compressed_upper_distance_matrix(std::move(distances)));
}

compressed_lower_distance_matrix read_distance_matrix(std::istream& input_stream) {
	std::vector<value_t> distances;

	std::string line;
	value_t value;
	for (int i = 0; std::getline(input_stream, line); ++i) {
		std::istringstream s(line);
		for (int j = 0; j < i && s >> value; ++j) {
			distances.push_back(value);
			s.ignore();
		}
	}

	return compressed_lower_distance_matrix(std::move(distances));
}

compressed_lower_distance_matrix read_dipha(std::istream& input_stream) {
	if (read<int64_t>(input_stream) != 8067171840) {
		std::cerr << "input is not a Dipha file (magic number: 8067171840)" << std::endl;
		exit(-1);
	}

	if (read<int64_t>(input_stream) != 7) {
		std::cerr << "input is not a Dipha distance matrix (file type: 7)" << std::endl;
		exit(-1);
	}

	index_t n = read<int64_t>(input_stream);

	std::vector<value_t> distances;

	for (int i = 0; i < n; ++i)
		for (int j = 0; j < n; ++j)
			if (i > j)
				distances.push_back(read<double>(input_stream));
			else
				read<double>(input_stream);

	return compressed_lower_distance_matrix(std::move(distances));
}

compressed_lower_distance_matrix read_ripser(std::istream& input_stream) {
	std::vector<value_t> distances;
	while (!input_stream.eof()) distances.push_back(read<value_t>(input_stream));
	return compressed_lower_distance_matrix(std::move(distances));
}

compressed_lower_distance_matrix read_file(std::istream& input_stream, file_format format) {
	switch (format) {
	case LOWER_DISTANCE_MATRIX:
		return read_lower_distance_matrix(input_stream);
	case UPPER_DISTANCE_MATRIX:
		return read_upper_distance_matrix(input_stream);
	case DISTANCE_MATRIX:
		return read_distance_matrix(input_stream);
	case POINT_CLOUD:
		return read_point_cloud(input_stream);
	case DIPHA:
		return read_dipha(input_stream);
	case RIPSER:
		return read_ripser(input_stream);
	}
}

void print_usage_and_exit(int exit_code) {
	std::cerr << "Usage: "
	          << "ripser "
	          << "[options] [filename]" << std::endl
	          << std::endl
	          << "Options:" << std::endl
	          << std::endl
	          << "  --help           print this screen" << std::endl
	          << "  --format         use the specified file format for the input. Options are:" << std::endl
	          << "                     lower-distance (lower triangular distance matrix; default)" << std::endl
	          << "                     upper-distance (upper triangular distance matrix)" << std::endl
	          << "                     distance       (full distance matrix)" << std::endl
	          << "                     point-cloud    (point cloud in Euclidean space)" << std::endl
	          << "                     dipha          (distance matrix in DIPHA file format)" << std::endl
	          << "                     ripser         (distance matrix in Ripser binary file format)" << std::endl
	          << "  --dim <k>        compute persistent homology up to dimension <k>" << std::endl
	          << "  --threshold <t>  compute Rips complexes up to diameter <t>" << std::endl
#ifdef USE_COEFFICIENTS
	          << "  --modulus <p>    compute homology with coefficients in the prime field Z/<p>Z"
#endif
	          << std::endl;

	exit(exit_code);
}

int main(int argc, char** argv) {

	const char* filename = nullptr;

	file_format format = DISTANCE_MATRIX;

	index_t dim_max = 1;
	value_t threshold = std::numeric_limits<value_t>::max();

#ifdef USE_COEFFICIENTS
	coefficient_t modulus = 2;
#else
	const coefficient_t modulus = 2;
#endif

	for (index_t i = 1; i < argc; ++i) {
		const std::string arg(argv[i]);
		if (arg == "--help") {
			print_usage_and_exit(0);
		} else if (arg == "--dim") {
			std::string parameter = std::string(argv[++i]);
			size_t next_pos;
			dim_max = std::stol(parameter, &next_pos);
			if (next_pos != parameter.size()) print_usage_and_exit(-1);
		} else if (arg == "--threshold") {
			std::string parameter = std::string(argv[++i]);
			size_t next_pos;
			threshold = std::stof(parameter, &next_pos);
			if (next_pos != parameter.size()) print_usage_and_exit(-1);
		} else if (arg == "--format") {
			std::string parameter = std::string(argv[++i]);
			if (parameter == "lower-distance")
				format = LOWER_DISTANCE_MATRIX;
			else if (parameter == "upper-distance")
				format = UPPER_DISTANCE_MATRIX;
			else if (parameter == "distance")
				format = DISTANCE_MATRIX;
			else if (parameter == "point-cloud")
				format = POINT_CLOUD;
			else if (parameter == "dipha")
				format = DIPHA;
			else if (parameter == "ripser")
				format = RIPSER;
			else
				print_usage_and_exit(-1);
#ifdef USE_COEFFICIENTS
		} else if (arg == "--modulus") {
			std::string parameter = std::string(argv[++i]);
			size_t next_pos;
			modulus = std::stol(parameter, &next_pos);
			if (next_pos != parameter.size() || !is_prime(modulus)) print_usage_and_exit(-1);
#endif
		} else {
			if (filename) { print_usage_and_exit(-1); }
			filename = argv[i];
		}
	}

	std::ifstream file_stream(filename);
	if (filename && file_stream.fail()) {
		std::cerr << "couldn't open file " << filename << std::endl;
		exit(-1);
	}

	compressed_lower_distance_matrix dist = read_file(filename ? file_stream : std::cin, format);

	std::cout << "distance matrix with " << dist.size() << " points" << std::endl;

	auto value_range = std::minmax_element(dist.distances.begin(), dist.distances.end());
	std::cout << "value range: [" << *value_range.first << "," << *value_range.second << "]" << std::endl;

#ifdef SPARSE_DISTANCE_MATRIX
	ripser<compressed_lower_distance_matrix>(std::move(dist), dim_max, threshold, modulus).compute_barcodes();
#else
	ripser<sparse_distance_matrix>(sparse_distance_matrix(dist, threshold), dim_max, threshold, modulus)
	    .compute_barcodes();
#endif
}<|MERGE_RESOLUTION|>--- conflicted
+++ resolved
@@ -54,6 +54,7 @@
 
 class binomial_coeff_table {
 	std::vector<std::vector<index_t>> B;
+
 public:
 	binomial_coeff_table(index_t n, index_t k) : B(n + 1) {
 		for (index_t i = 0; i <= n; i++) {
@@ -221,21 +222,12 @@
 	}
 }
 
-<<<<<<< HEAD
 template <> value_t compressed_distance_matrix<UPPER_TRIANGULAR>::operator()(const index_t i, const index_t j) const {
 	return i == j ? 0 : i > j ? rows[j][i] : rows[i][j];
 }
 
 template <> value_t compressed_distance_matrix<LOWER_TRIANGULAR>::operator()(const index_t i, const index_t j) const {
-	return i == j ? 0 : i > j ? rows[i][j] : rows[j][i];
-=======
-template <> value_t compressed_distance_matrix<UPPER_TRIANGULAR>::operator()(index_t i, index_t j) const {
-	return i == j ? 0 : i > j ? rows[j][i] : rows[i][j];
-}
-
-template <> value_t compressed_distance_matrix<LOWER_TRIANGULAR>::operator()(index_t i, index_t j) const {
 	return i == j ? 0 : i < j ? rows[j][i] : rows[i][j];
->>>>>>> 2158b4a8
 }
 
 typedef compressed_distance_matrix<LOWER_TRIANGULAR> compressed_lower_distance_matrix;
@@ -450,13 +442,8 @@
 
 	public:
 		simplex_coboundary_enumerator(const diameter_entry_t _simplex, index_t _dim, const ripser& parent)
-<<<<<<< HEAD
-		    : simplex(_simplex), idx_below(get_index(_simplex)), idx_above(0), v(parent.n - 1), k(_dim + 1),
-		      modulus(parent.modulus), binomial_coeff(parent.binomial_coeff), dist(parent.dist), vertices(_dim + 1) {
-=======
-		: idx_below(get_index(_simplex)), idx_above(0), v(parent.n - 1), k(_dim + 1), vertices(_dim + 1), simplex(_simplex), modulus(parent.modulus), dist(parent.dist),
-		binomial_coeff(parent.binomial_coeff) {
->>>>>>> 2158b4a8
+		    : idx_below(get_index(_simplex)), idx_above(0), v(parent.n - 1), k(_dim + 1), vertices(_dim + 1),
+		      simplex(_simplex), modulus(parent.modulus), dist(parent.dist), binomial_coeff(parent.binomial_coeff) {
 			parent.get_simplex_vertices(get_index(_simplex), _dim, parent.n, vertices.begin());
 		}
 
