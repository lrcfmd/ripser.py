#include <iostream>
#include <fstream>
#include <cassert>
#include <queue>
<<<<<<< HEAD
#include <sparsehash/sparse_hash_map>
#include "prettyprint.hpp"
=======
#include <unordered_map>
>>>>>>> 7a6a20ef

typedef float value_t;
// typedef uint16_t value_t;

typedef long index_t;
typedef long coefficient_t;

#define USE_BINARY_SEARCH
//#define USE_EXPONENTIAL_SEARCH

//#define ASSEMBLE_REDUCTION_MATRIX
//#define USE_COEFFICIENTS

//#define INDICATE_PROGRESS
//#define PRINT_PERSISTENCE_PAIRS

//#define FILE_FORMAT_DIPHA
//#define FILE_FORMAT_UPPER_TRIANGULAR_CSV
//#define FILE_FORMAT_LOWER_TRIANGULAR_CSV

class binomial_coeff_table {
	std::vector<std::vector<index_t>> B;
	index_t n_max, k_max;

public:
	binomial_coeff_table(index_t n, index_t k) {
		n_max = n;
		k_max = k;

		B.resize(n + 1);
		for (index_t i = 0; i <= n; i++) {
			B[i].resize(k + 1);
			for (index_t j = 0; j <= std::min(i, k); j++) {
				if (j == 0 || j == i)
					B[i][j] = 1;
				else
					B[i][j] = B[i - 1][j - 1] + B[i - 1][j];
			}
		}
	}

	inline index_t operator()(index_t n, index_t k) const {
		assert(n <= n_max);
		assert(k <= k_max);
		return B[n][k];
	}
};

std::vector<coefficient_t> multiplicative_inverse_vector(const coefficient_t m) {
	std::vector<coefficient_t> inverse(m);
	inverse[1] = 1;
	for (coefficient_t a = 2; a < m; ++a) {
		// m = a * (m / a) + m % a
		// Multipying with inverse(a) * inverse(m % a):
		// 0 = (m / a) * inverse(m % a) + inverse(a) = 0   (mod m)
		inverse[a] = m - ((m / a) * inverse[m % a]) % m;
	}
	return inverse;
}

template <typename OutputIterator>
inline OutputIterator get_simplex_vertices(index_t idx, const index_t dim, index_t n,
                                           const binomial_coeff_table& binomial_coeff,
                                           OutputIterator out) {
	--n;

	for (index_t k = dim + 1; k > 0; --k) {

#ifdef USE_BINARY_SEARCH
		if (binomial_coeff(n, k) > idx) {
			index_t count;

#ifdef USE_EXPONENTIAL_SEARCH
			for (count = 1; (binomial_coeff(n - count, k) > idx); count = std::min(count << 1, n))
				;
#else
			count = n;
#endif

			while (count > 0) {
				index_t i = n;
				index_t step = count >> 1;
				i -= step;
				if (binomial_coeff(i, k) > idx) {
					n = --i;
					count -= step + 1;
				} else
					count = step;
			}
		}
#else
		while (binomial_coeff(n, k) > idx) --n;
#endif

		assert(binomial_coeff(n, k) <= idx);
		assert(binomial_coeff(n + 1, k) > idx);

		*out++ = n;

		idx -= binomial_coeff(n, k);
	}

	return out;
}

std::vector<index_t> vertices_of_simplex(const index_t simplex_index, const index_t dim,
                                         const index_t n,
                                         const binomial_coeff_table& binomial_coeff) {
	std::vector<index_t> vertices;
	get_simplex_vertices(simplex_index, dim, n, binomial_coeff, std::back_inserter(vertices));
	return vertices;
}

#ifdef USE_COEFFICIENTS
struct entry_t {
	index_t index;
	coefficient_t coefficient;
	entry_t(index_t _index, coefficient_t _coefficient)
	    : index(_index), coefficient(_coefficient) {}
	entry_t(index_t _index) : index(_index), coefficient(1) {}
	entry_t() : index(0), coefficient(1) {}
};

inline entry_t make_entry(index_t _index, coefficient_t _coefficient) {
	return entry_t(_index, _coefficient);
}
inline index_t get_index(entry_t e) { return e.index; }
inline index_t get_coefficient(entry_t e) { return e.coefficient; }
inline void set_coefficient(entry_t& e, const coefficient_t c) { e.coefficient = c; }

bool operator==(const entry_t& e1, const entry_t& e2) {
	return get_index(e1) == get_index(e2) && get_coefficient(e1) == get_coefficient(e2);
}

std::ostream& operator<<(std::ostream& stream, const entry_t& e) {
	stream << get_index(e) << ":" << get_coefficient(e);
	return stream;
}

#else

typedef index_t entry_t;
inline const index_t get_index(entry_t i) { return i; }
inline index_t get_coefficient(entry_t i) { return 1; }
inline entry_t make_entry(index_t _index, coefficient_t _value) { return entry_t(_index); }
inline void set_coefficient(index_t& e, const coefficient_t c) { e = c; }

#endif

inline const entry_t& get_entry(const entry_t& e) { return e; }

template <typename Entry> struct smaller_index {
	bool operator()(const Entry& a, const Entry& b) { return get_index(a) < get_index(b); }
};

typedef std::pair<value_t, index_t> diameter_index_t;
inline value_t get_diameter(diameter_index_t i) { return i.first; }
inline index_t get_index(diameter_index_t i) { return i.second; }

class diameter_entry_t : public std::pair<value_t, entry_t> {
public:
	diameter_entry_t(std::pair<value_t, entry_t> p) : std::pair<value_t, entry_t>(p) {}
	diameter_entry_t(entry_t e) : std::pair<value_t, entry_t>(0, e) {}
	diameter_entry_t() : diameter_entry_t(0) {}
};

inline const entry_t& get_entry(const diameter_entry_t& p) { return p.second; }
inline entry_t& get_entry(diameter_entry_t& p) { return p.second; }
inline const index_t get_index(const diameter_entry_t& p) { return get_index(get_entry(p)); }
inline const coefficient_t get_coefficient(const diameter_entry_t& p) {
	return get_coefficient(get_entry(p));
}
inline const value_t& get_diameter(const diameter_entry_t& p) { return p.first; }
inline void set_coefficient(diameter_entry_t& p, const coefficient_t c) {
	set_coefficient(get_entry(p), c);
}
inline diameter_entry_t make_diameter_entry(value_t _diameter, index_t _index,
                                            coefficient_t _coefficient) {
	return std::make_pair(_diameter, make_entry(_index, _coefficient));
}
inline diameter_entry_t make_diameter_entry(diameter_index_t _diameter_index,
                                            coefficient_t _coefficient) {
	return std::make_pair(get_diameter(_diameter_index),
	                      make_entry(get_index(_diameter_index), _coefficient));
}

template <typename Entry> struct greater_diameter_or_smaller_index {
	inline bool operator()(const Entry& a, const Entry& b) {
		return (get_diameter(a) > get_diameter(b)) ||
		       ((get_diameter(a) == get_diameter(b)) && (get_index(a) < get_index(b)));
	}
};

template <typename DistanceMatrix> class rips_filtration_comparator {
public:
	const DistanceMatrix& dist;
	const index_t dim;

private:
	mutable std::vector<index_t> vertices;
	const binomial_coeff_table& binomial_coeff;

public:
	rips_filtration_comparator(const DistanceMatrix& _dist, const index_t _dim,
	                           const binomial_coeff_table& _binomial_coeff)
	    : dist(_dist), dim(_dim), vertices(_dim + 1), binomial_coeff(_binomial_coeff){};

	inline value_t diameter(const index_t index) const {
		value_t diam = 0;
		get_simplex_vertices(index, dim, dist.size(), binomial_coeff, vertices.begin());

		for (index_t i = 0; i <= dim; ++i)
			for (index_t j = 0; j < i; ++j) {
				diam = std::max(diam, dist(vertices[i], vertices[j]));
			}
		return diam;
	}

	inline bool operator()(const index_t a, const index_t b) const {
		assert(a < binomial_coeff(dist.size(), dim + 1));
		assert(b < binomial_coeff(dist.size(), dim + 1));

		value_t a_diam = 0, b_diam = diameter(b);

		get_simplex_vertices(a, dim, dist.size(), binomial_coeff, vertices.begin());
		for (index_t i = 0; i <= dim; ++i)
			for (index_t j = i + 1; j <= dim; ++j) {
				a_diam = std::max(a_diam, dist(vertices[i], vertices[j]));
				if (a_diam > b_diam) return true;
			}

		return (a_diam == b_diam) && (a < b);
	}

	template <typename Entry> inline bool operator()(const Entry& a, const Entry& b) const {
		return operator()(get_index(a), get_index(b));
	}
};

class simplex_coboundary_enumerator {
private:
	index_t idx, modified_idx, dim, v, k;
	const binomial_coeff_table& binomial_coeff;

public:
	inline simplex_coboundary_enumerator(index_t _idx, index_t _dim, index_t _n,
	                                     const binomial_coeff_table& _binomial_coeff)
	    : idx(_idx), modified_idx(_idx), dim(_dim), k(dim + 1), v(_n - 1),
	      binomial_coeff(_binomial_coeff) {}

	inline bool has_next() {
		while ((v != -1) && (binomial_coeff(v, k) <= idx)) {
			idx -= binomial_coeff(v, k);
			modified_idx += binomial_coeff(v, k + 1) - binomial_coeff(v, k);
			--v;
            --k;
			assert(k != -1);
		}
		return v != -1;
	}

	inline std::pair<entry_t, index_t> next() {
		auto result =
		    std::make_pair(make_entry(modified_idx + binomial_coeff(v, k + 1), k & 1 ? -1 : 1), v);
		--v;
		return result;
	}
};

class distance_matrix {
public:
	typedef value_t value_type;
	std::vector<std::vector<value_t>> distances;
	inline value_t operator()(const index_t a, const index_t b) const { return distances[a][b]; }

	inline size_t size() const { return distances.size(); }
};

enum compressed_matrix_layout { LOWER_TRIANGULAR, UPPER_TRIANGULAR };

template <compressed_matrix_layout Layout> class compressed_distance_matrix_adapter {
public:
	typedef value_t value_type;
	std::vector<value_t>& distances;
	std::vector<value_t*> rows;

	void init_distances() { distances.resize(size() * (size() - 1) / 2); }

	void init_rows();

	compressed_distance_matrix_adapter(std::vector<value_t>& _distances)
	    : distances(_distances), rows((1 + std::sqrt(1 + 8 * _distances.size())) / 2) {
		assert(distances.size() == size() * (size() - 1) / 2);
		init_rows();
	}

	template <typename DistanceMatrix>
	compressed_distance_matrix_adapter(std::vector<value_t>& _distances, const DistanceMatrix& mat)
	    : distances(_distances), rows(mat.size()) {
		init_distances();
		init_rows();

		for (index_t i = 1; i < size(); ++i) {
			for (index_t j = 0; j < i; ++j) { rows[i][j] = mat(i, j); }
		}
	}

	inline value_t operator()(const index_t i, const index_t j) const;

	inline size_t size() const { return rows.size(); }
};

template <> void compressed_distance_matrix_adapter<LOWER_TRIANGULAR>::init_rows() {
	value_t* pointer = &distances[0];
	for (index_t i = 1; i < size(); ++i) {
		rows[i] = pointer;
		pointer += i;
	}
}

template <> void compressed_distance_matrix_adapter<UPPER_TRIANGULAR>::init_rows() {
	value_t* pointer = &distances[0] - 1;
	for (index_t i = 0; i < size() - 1; ++i) {
		rows[i] = pointer;
		pointer += size() - i - 2;
	}
}

template <>
inline value_t compressed_distance_matrix_adapter<UPPER_TRIANGULAR>::
operator()(const index_t i, const index_t j) const {
	if (i < j)
		return rows[i][j];
	else if (i > j)
		return rows[j][i];
	else
		return 0;
}

template <>
inline value_t compressed_distance_matrix_adapter<LOWER_TRIANGULAR>::
operator()(const index_t i, const index_t j) const {
	if (i > j)
		return rows[i][j];
	else if (i < j)
		return rows[j][i];
	else
		return 0;
}

typedef compressed_distance_matrix_adapter<LOWER_TRIANGULAR>
    compressed_lower_distance_matrix_adapter;
typedef compressed_distance_matrix_adapter<UPPER_TRIANGULAR>
    compressed_upper_distance_matrix_adapter;


template <typename Heap> inline diameter_entry_t pop_pivot(Heap& column, coefficient_t modulus) {
	if (column.empty())
		return diameter_entry_t(-1);
	else {
		auto pivot = column.top();
        
#ifdef USE_COEFFICIENTS
		coefficient_t coefficient = 0;
		do {
			coefficient = (coefficient + get_coefficient(column.top())) % modulus;
			column.pop();

			if (coefficient == 0) {
				if (column.empty()) {
					return diameter_entry_t(-1);
				} else {
					pivot = column.top();
				}
			}
		} while (!column.empty() && get_index(column.top()) == get_index(pivot));
		if (get_index(pivot) != -1) { set_coefficient(pivot, coefficient); }
#else
		column.pop();
		while (!column.empty() && get_index(column.top()) == get_index(pivot)) {
			column.pop();
			if (column.empty())
				return diameter_entry_t(-1);
			else {
				pivot = column.top();
				column.pop();
			}
		}
#endif
		return pivot;
	}
}


template <typename Heap> inline diameter_entry_t get_pivot(Heap& column, coefficient_t modulus) {
	diameter_entry_t result = pop_pivot(column, modulus);
	if (get_index(result) != -1) { column.push(result); }
	return result;
}

template <typename Comparator>
<<<<<<< HEAD
void assemble_columns_to_reduce (
    std::vector<diameter_index_t>& columns_to_reduce,
    google::sparse_hash_map<index_t, index_t>& pivot_column_index,
    const Comparator& comp,
    index_t dim, index_t n,
    value_t threshold,
    const binomial_coeff_table& binomial_coeff
) {
    index_t num_simplices = binomial_coeff(n, dim + 2);
    
    columns_to_reduce.clear();
    
    for (index_t index = 0; index < num_simplices; ++index) {
        if (pivot_column_index.find(index) == pivot_column_index.end()) {
            value_t diameter = comp.diameter(index);
            if (diameter <= threshold)
                #ifdef STORE_DIAMETERS
                columns_to_reduce.push_back(std::make_pair(diameter, index));
                #else
                columns_to_reduce.push_back(index);
                #endif

        }
    }

    #ifdef STORE_DIAMETERS
    std::sort(columns_to_reduce.begin(), columns_to_reduce.end(), std::greater<diameter_index_t>());
    #else
    std::sort(columns_to_reduce.begin(), columns_to_reduce.end(), comp);
    #endif
=======
void assemble_columns_to_reduce(std::vector<diameter_index_t>& columns_to_reduce,
                                std::unordered_map<index_t, index_t>& pivot_column_index,
                                const Comparator& comp, index_t dim, index_t n, value_t threshold,
                                const binomial_coeff_table& binomial_coeff) {
	index_t num_simplices = binomial_coeff(n, dim + 2);

	columns_to_reduce.clear();

	for (index_t index = 0; index < num_simplices; ++index) {
		if (pivot_column_index.find(index) == pivot_column_index.end()) {
			value_t diameter = comp.diameter(index);
			if (diameter <= threshold)
				columns_to_reduce.push_back(std::make_pair(diameter, index));
		}
	}

	std::sort(columns_to_reduce.begin(), columns_to_reduce.end(),
	          greater_diameter_or_smaller_index<diameter_index_t>());
>>>>>>> 7a6a20ef
}

template <typename ValueType> class compressed_sparse_matrix {
public:
	std::vector<size_t> bounds;
	std::vector<ValueType> entries;

	inline size_t size() const { return bounds.size(); }

	inline typename std::vector<ValueType>::const_iterator cbegin(size_t index) const {
		assert(index < size());
		return index == 0 ? entries.cbegin() : entries.cbegin() + bounds[index - 1];
	}

	inline typename std::vector<ValueType>::const_iterator cend(size_t index) const {
		assert(index < size());
		return entries.cbegin() + bounds[index];
	}

	template <typename Iterator> inline void append(Iterator begin, Iterator end) {
		for (Iterator it = begin; it != end; ++it) { entries.push_back(*it); }
		bounds.push_back(entries.size());
	}

	inline void append() { bounds.push_back(entries.size()); }

	inline void push_back(ValueType e) {
		assert(0 < size());
		entries.push_back(e);
		++bounds.back();
	}

	inline void pop_back() {
		assert(0 < size());
		entries.pop_back();
		--bounds.back();
	}

	template <typename Collection> inline void append(const Collection collection) {
		append(collection.cbegin(), collection.cend());
	}
};

template <typename Heap>
inline void push_entry(Heap& column, index_t i, coefficient_t c, value_t diameter) {
	entry_t e = make_entry(i, c);
	column.push(std::make_pair(diameter, e));
}

template <typename DistanceMatrix, typename ComparatorCofaces, typename Comparator>
void compute_pairs(std::vector<diameter_index_t>& columns_to_reduce,
                   std::unordered_map<index_t, index_t>& pivot_column_index,
                   const DistanceMatrix& dist, const ComparatorCofaces& comp,
                   const Comparator& comp_prev, index_t dim, index_t n, value_t threshold,
                   coefficient_t modulus, const std::vector<coefficient_t>& multiplicative_inverse,
                   const binomial_coeff_table& binomial_coeff) {

#ifdef PRINT_PERSISTENCE_PAIRS
	std::cout << "persistence intervals in dim " << dim << ":" << std::endl;
#endif

#ifdef ASSEMBLE_REDUCTION_MATRIX
	compressed_sparse_matrix<diameter_entry_t> reduction_matrix;
#else
#ifdef USE_COEFFICIENTS
	std::vector<diameter_entry_t> reduction_coefficients;
#endif
#endif

    std::vector<diameter_entry_t> coface_entries;
    std::vector<index_t> vertices;

	for (index_t i = 0; i < columns_to_reduce.size(); ++i) {
		auto column_to_reduce = columns_to_reduce[i];

#ifdef ASSEMBLE_REDUCTION_MATRIX
		std::priority_queue<diameter_entry_t, std::vector<diameter_entry_t>,
		                    smaller_index<diameter_entry_t>> reduction_column;
#endif

		std::priority_queue<diameter_entry_t, std::vector<diameter_entry_t>,
		                    greater_diameter_or_smaller_index<diameter_entry_t>> working_coboundary;

<<<<<<< HEAD
template <typename DistanceMatrix, typename ComparatorCofaces, typename Comparator>
void compute_pairs(
    std::vector<diameter_index_t>& columns_to_reduce,
    google::sparse_hash_map<index_t, index_t>& pivot_column_index,
    const DistanceMatrix& dist,
    const ComparatorCofaces& comp, const Comparator& comp_prev,
    index_t dim, index_t n,
    value_t threshold,
    coefficient_t modulus, const std::vector<coefficient_t>& multiplicative_inverse,
    const binomial_coeff_table& binomial_coeff
) {
    
    #ifdef PRINT_PERSISTENCE_PAIRS
    std::cout << "persistence intervals in dim " << dim << ":" << std::endl;
    #endif
    
    #ifdef ASSEMBLE_REDUCTION_MATRIX
    compressed_sparse_matrix <diameter_entry_t> reduction_matrix;
    #else
    #ifdef USE_COEFFICIENTS
    std::vector <diameter_entry_t> reduction_coefficients;
    #endif
    #endif
    
//    size_t boundary_additions = 0;

    for (index_t i = 0; i < columns_to_reduce.size(); ++i) {
        auto column_to_reduce = columns_to_reduce[i];
        
        #ifdef ASSEMBLE_REDUCTION_MATRIX
        
        std::priority_queue<diameter_entry_t, std::vector<diameter_entry_t>, greater_index<diameter_entry_t>> reduction_column;
        
        #endif
        
        
        #ifdef STORE_DIAMETERS
        std::priority_queue<diameter_entry_t, std::vector<diameter_entry_t>, greater_diameter_or_index > working_coboundary;
        #else
        std::priority_queue<entry_t, std::vector<entry_t>, decltype(comp) > working_coboundary(comp);
        #endif
        
        #ifdef STORE_DIAMETERS
        value_t diameter = get_diameter(columns_to_reduce[i]);
        #else
        value_t diameter = comp_prev.diameter(get_index(column_to_reduce));
        #endif
=======
		value_t diameter = get_diameter(columns_to_reduce[i]);
>>>>>>> 7a6a20ef

#ifdef INDICATE_PROGRESS
		std::cout << "\033[K"
		          << "reducing column " << i + 1 << "/" << columns_to_reduce.size() << " (diameter "
		          << diameter << ")" << std::flush << "\r";
#endif

		index_t j = i;
		auto column_to_add = column_to_reduce;

		// start with a dummy pivot entry with coefficient -1 in order to initialize
		// working_coboundary with the coboundary of the simplex with index column_to_reduce
		diameter_entry_t pivot = make_diameter_entry(0, -1, modulus - 1);

#ifdef ASSEMBLE_REDUCTION_MATRIX
		reduction_matrix.append();
#endif

#ifdef ASSEMBLE_REDUCTION_MATRIX
		// initialize reduction_matrix as identity matrix
		reduction_matrix.push_back(make_diameter_entry(column_to_reduce, 1));
#else
#ifdef USE_COEFFICIENTS
		reduction_coefficients.push_back(make_diameter_entry(column_to_reduce, 1));
#endif
#endif

		bool might_be_apparent_pair = true;
        
		do {
			const coefficient_t factor = modulus - get_coefficient(pivot);

#ifdef ASSEMBLE_REDUCTION_MATRIX
			for (auto it = reduction_matrix.cbegin(j); it != reduction_matrix.cend(j); ++it)
#endif
			{
#ifdef ASSEMBLE_REDUCTION_MATRIX
				auto simplex = *it;
				coefficient_t simplex_coefficient = get_coefficient(simplex);
				simplex_coefficient *= factor;
				simplex_coefficient %= modulus;
#else
#ifdef USE_COEFFICIENTS
				const auto& simplex = reduction_coefficients[j];
#else
				const auto simplex = column_to_add;
#endif
#endif
				value_t simplex_diameter = get_diameter(simplex);
				assert(simplex_diameter == comp_prev.diameter(get_index(simplex)));

#ifdef ASSEMBLE_REDUCTION_MATRIX
				reduction_column.push(
				    make_diameter_entry(simplex_diameter, get_index(simplex), simplex_coefficient));
#endif

                vertices.clear();
				get_simplex_vertices(get_index(simplex), dim, n, binomial_coeff, std::back_inserter(vertices));
                
                coface_entries.clear();
				simplex_coboundary_enumerator cofaces(get_index(simplex), dim, n, binomial_coeff);
				while (cofaces.has_next()) {
					auto coface_descriptor = cofaces.next();
					entry_t coface = coface_descriptor.first;
					index_t covertex = coface_descriptor.second;
					index_t coface_index = get_index(coface);
					value_t coface_diameter = simplex_diameter;
					for (index_t v : vertices) {
						coface_diameter = std::max(coface_diameter, dist(v, covertex));
					}
					assert(comp.diameter(coface_index) == coface_diameter);

					if (coface_diameter <= threshold) {
						coefficient_t coface_coefficient =
						    get_coefficient(coface) * get_coefficient(simplex) * factor;
						coface_coefficient %= modulus;
						if (coface_coefficient < 0) coface_coefficient += modulus;
						assert(coface_coefficient >= 0);
                        
                        diameter_entry_t coface_entry = make_diameter_entry(coface_diameter, coface_index, coface_coefficient);
                        coface_entries.push_back(coface_entry);
                        
                        if (might_be_apparent_pair && (simplex_diameter == coface_diameter)) {
                            if (pivot_column_index.find(coface_index) == pivot_column_index.end())
                            {
                                pivot = coface_entry;
                                goto found_pivot;
                            }
                            might_be_apparent_pair = false;
                        }
					}
				}
                for (auto e: coface_entries) working_coboundary.push(e);
			}
            
			pivot = get_pivot(working_coboundary, modulus);

        found_pivot:
			if (get_index(pivot) != -1) {
				auto pair = pivot_column_index.find(get_index(pivot));

				if (pair == pivot_column_index.end()) {
					pivot_column_index.insert(std::make_pair(get_index(pivot), i));

#ifdef USE_COEFFICIENTS
					const coefficient_t inverse = multiplicative_inverse[get_coefficient(pivot)];
#endif

#ifdef ASSEMBLE_REDUCTION_MATRIX
					// replace current column of reduction_matrix (with a single diagonal 1 entry)
					// by reduction_column (possibly with a different entry on the diagonal)
					reduction_matrix.pop_back();
					while (true) {
						diameter_entry_t e = pop_pivot(reduction_column, modulus);
						index_t index = get_index(e);
						if (index == -1) break;
#ifdef USE_COEFFICIENTS
						const coefficient_t coefficient = inverse * get_coefficient(e) % modulus;
						assert(coefficient > 0);
#else
						const coefficient_t coefficient = 1;
#endif
						reduction_matrix.push_back(
						    make_diameter_entry(get_diameter(e), index, coefficient));
					}
#else
#ifdef USE_COEFFICIENTS
					reduction_coefficients.pop_back();
					reduction_coefficients.push_back(
					    make_diameter_entry(column_to_reduce, inverse));
#endif
#endif

#ifdef PRINT_PERSISTENCE_PAIRS
					value_t death = get_diameter(pivot);
					if (diameter != death) {
#ifdef INDICATE_PROGRESS
						std::cout << "\033[K";
#endif
						std::cout << " [" << diameter << "," << death << ")" << std::endl
						          << std::flush;
					}
#endif
					break;
				}
				j = pair->second;
				column_to_add = columns_to_reduce[j];
			}
		} while (get_index(pivot) != -1);

#ifdef PRINT_PERSISTENCE_PAIRS
		if (get_index(pivot) == -1) {
			value_t birth = diameter;
#ifdef INDICATE_PROGRESS
			std::cout << "\033[K";
#endif
			std::cout << " [" << birth << ", )" << std::endl << std::flush;
		}
#endif
	}

#ifdef INDICATE_PROGRESS
	std::cout << "\033[K";
#endif
}

bool is_prime(const coefficient_t n) {
	if (!(n & 1) || n < 2) return n == 2;
	for (coefficient_t p = 3, q = n / p, r = n % p; p <= q; p += 2, q = n / p, r = n % p)
		if (!r) return false;
	return true;
}

void print_usage_and_exit(int exit_code) {
	std::cerr << "Usage: "
	          << "ripser "
	          << "[options] filename" << std::endl;
	std::cerr << std::endl;
	std::cerr << "Options:" << std::endl;
	std::cerr << std::endl;
	std::cerr << "  --help           print this screen" << std::endl;
	std::cerr << "  --top_dim <k>    compute persistent homology up to dimension <k>" << std::endl;
	std::cerr << "  --threshold <t>  compute Rips complexes up to diameter <t>" << std::endl;
#ifdef USE_COEFFICIENTS
	std::cerr << "  --modulus <p>    compute homology with coefficients in the prime field Z/<p>Z"
	          << std::endl;
#endif

	exit(exit_code);
}

<<<<<<< HEAD
int main( int argc, char** argv ) {
    
    if( argc < 2 ) print_usage_and_exit(-1);

    const char *filename = nullptr;
    
    index_t dim_max = 1;
    value_t threshold = std::numeric_limits<value_t>::max();

    #ifdef USE_COEFFICIENTS
    coefficient_t modulus = 2;
    #else
    const coefficient_t modulus = 2;
    #endif

    for( index_t i = 1; i < argc; ++i ) {
        const std::string arg(argv[ i ]);
        if( arg == "--help" ) {
            print_usage_and_exit(0);
        } else if( arg == "--top_dim" ) {
            std::string parameter = std::string( argv[ ++i ] );
            size_t next_pos;
            dim_max = std::stol( parameter, &next_pos );
            if( next_pos != parameter.size() )
                print_usage_and_exit( -1 );
        } else if( arg == "--threshold" ) {
            std::string parameter = std::string( argv[ ++i ] );
            size_t next_pos;
            threshold = std::stof( parameter, &next_pos );
            if( next_pos != parameter.size() )
                print_usage_and_exit( -1 );
        #ifdef USE_COEFFICIENTS
        } else if( arg == "--modulus" ) {
            std::string parameter = std::string( argv[ ++i ] );
            size_t next_pos;
            modulus = std::stol( parameter, &next_pos );
            if( next_pos != parameter.size() || !is_prime(modulus) )
                print_usage_and_exit( -1 );
        #endif
        } else {
            if (filename) {
                print_usage_and_exit( -1 );
            }
            filename = argv[i];
        }
    }


    std::ifstream input_stream( filename, std::ios_base::binary | std::ios_base::in );
    if( input_stream.fail( ) ) {
        std::cerr << "couldn't open file " << filename << std::endl;
        exit(-1);
    }
    
    std::vector<std::vector<value_t>> diameters(dim_max + 2);
    
    #ifdef FILE_FORMAT_DIPHA
    
    int64_t magic_number;
    input_stream.read( reinterpret_cast<char*>(&magic_number), sizeof( int64_t ) );
    if( magic_number != 8067171840 ) {
        std::cerr << filename << " is not a Dipha file (magic number: 8067171840)" << std::endl;
        exit(-1);
    }

    int64_t file_type;
    input_stream.read( reinterpret_cast<char*>(&file_type), sizeof( int64_t ) );
    if( file_type != 7 ) {
        std::cerr << filename << " is not a Dipha distance matrix (file type: 7)" << std::endl;
        exit(-1);
    }
   
    int64_t n;
    input_stream.read( reinterpret_cast<char*>(&n), sizeof( int64_t ) );
    
    distance_matrix dist_full;
    dist_full.distances = std::vector<std::vector<value_t>>(n, std::vector<value_t>(n));
    
    for( int i = 0; i < n; ++i ) {
        for( int j = 0; j < n; ++j ) {
            double val;
            input_stream.read( reinterpret_cast<char*>(&val), sizeof(double) );
            dist_full.distances[i][j] = val;
        }
    }
    
    std::cout << "distance matrix with " << n << " points" << std::endl;

    compressed_lower_distance_matrix_adapter dist(diameters[1], dist_full);

    std::cout << "distance matrix transformed to lower triangular form" << std::endl;

    #endif


    #ifdef FILE_FORMAT_UPPER_TRIANGULAR_CSV
    
    std::vector<value_t> distances;
    std::string value_string;
    while(std::getline(input_stream, value_string, ','))
        distances.push_back(std::stod(value_string));
    
    compressed_upper_distance_matrix_adapter dist_upper(distances);
    
    index_t n = dist_upper.size();
    
    std::cout << "distance matrix with " << n << " points" << std::endl;
 
    compressed_lower_distance_matrix_adapter dist(diameters[1], dist_upper);

    std::cout << "distance matrix transformed to lower triangular form" << std::endl;
    
    #endif
    

    #ifdef FILE_FORMAT_LOWER_TRIANGULAR_CSV
    
    std::vector<value_t>& distances = diameters[1];
    std::string value_string;
    while(std::getline(input_stream, value_string, ','))
        distances.push_back(std::stod(value_string));
    
    compressed_lower_distance_matrix_adapter dist(distances);
    
    index_t n = dist.size();
    
    std::cout << "distance matrix with " << n << " points" << std::endl;
     
    #endif



    auto result = std::minmax_element(dist.distances.begin(), dist.distances.end());
    std::cout << "value range: [" << *result.first << "," << *result.second << "]" << std::endl;
    

    assert(dim_max <= n - 2);
    
    binomial_coeff_table binomial_coeff(n, dim_max + 2);
    
    std::vector<coefficient_t> multiplicative_inverse(multiplicative_inverse_vector(modulus));
    
    std::vector<diameter_index_t> columns_to_reduce;
    
    
    for (index_t index = n; index-- > 0; ) {
        #ifdef STORE_DIAMETERS
        columns_to_reduce.push_back(std::make_pair(0, index));
        #else
        columns_to_reduce.push_back(index);
        #endif

    }

    

    index_t dim = 0;

    {
        rips_filtration_diameter_comparator comp(diameters[1], dim + 1, binomial_coeff);
        rips_filtration_comparator<decltype(dist)> comp_prev(dist, dim, binomial_coeff);

        google::sparse_hash_map<index_t, index_t> pivot_column_index;

        compute_pairs(
            columns_to_reduce,
            pivot_column_index,
            dist,
            comp, comp_prev,
            dim, n,
            threshold,
            modulus, multiplicative_inverse,
            binomial_coeff
        );
        
        assemble_columns_to_reduce(
            columns_to_reduce,
            pivot_column_index,
            comp,
            dim, n,
            threshold,
            binomial_coeff
        );
    }
    
    #ifdef PRECOMPUTE_DIAMETERS
    #ifdef PRECOMPUTE_DIAMETERS_IN_TOP_DIMENSION
    for (dim = 1; dim <= dim_max; ++dim) {
    #else
    for (dim = 1; dim < dim_max; ++dim) {
    #endif
    #else
    for (dim = 1; dim <= dim_max; ++dim) {
    #endif
    
        #ifdef PRECOMPUTE_DIAMETERS
        
        #ifdef INDICATE_PROGRESS
        std::cout << "precomputing " << dim + 1 << "-simplex diameters" << std::endl;
        #endif
        diameters[dim + 1] = get_diameters( dist, dim + 1, diameters[dim], binomial_coeff );
    
        rips_filtration_diameter_comparator comp(diameters[dim + 1], dim + 1, binomial_coeff);
        rips_filtration_diameter_comparator comp_prev(diameters[dim], dim, binomial_coeff);
        
        #else
        
        rips_filtration_comparator<decltype(dist)> comp(dist, dim + 1, binomial_coeff);
        rips_filtration_comparator<decltype(dist)> comp_prev(dist, dim, binomial_coeff);
        
        #endif

        google::sparse_hash_map<index_t, index_t> pivot_column_index;
        pivot_column_index.resize(columns_to_reduce.size());
    
        compute_pairs(
            columns_to_reduce,
            pivot_column_index,
            dist,
            comp, comp_prev,
            dim, n,
            threshold,
            modulus,
            multiplicative_inverse,
            binomial_coeff
        );
        
        if (dim < dim_max)
            assemble_columns_to_reduce(
                columns_to_reduce,
                pivot_column_index,
                comp,
                dim, n,
                threshold,
                binomial_coeff
            );
        
//        if ( dim > 1 )
//            diameters[dim] = std::vector<value_t>();
    }
        
    #ifdef PRECOMPUTE_DIAMETERS
    #ifndef PRECOMPUTE_DIAMETERS_IN_TOP_DIMENSION
    {
        dim = dim_max;
        
        rips_filtration_diameter_comparator comp_prev(diameters[dim], dim, binomial_coeff);
        rips_filtration_comparator<decltype(dist)> comp(dist, dim + 1, binomial_coeff);
        
        std::unordered_map<index_t, index_t> pivot_column_index;
        pivot_column_index.resize(columns_to_reduce.size());

        compute_pairs(
            columns_to_reduce,
            pivot_column_index,
            comp, comp_prev,
            dim, n,
            threshold,
            modulus,
            multiplicative_inverse,
            binomial_coeff
        );
    }
    #endif
    #endif
    
=======
int main(int argc, char** argv) {

	if (argc < 2) print_usage_and_exit(-1);

	const char* filename = nullptr;

	index_t dim_max = 1;
	value_t threshold = std::numeric_limits<value_t>::max();

#ifdef USE_COEFFICIENTS
	coefficient_t modulus = 2;
#else
	const coefficient_t modulus = 2;
#endif

	for (index_t i = 1; i < argc; ++i) {
		const std::string arg(argv[i]);
		if (arg == "--help") {
			print_usage_and_exit(0);
		} else if (arg == "--top_dim") {
			std::string parameter = std::string(argv[++i]);
			size_t next_pos;
			dim_max = std::stol(parameter, &next_pos);
			if (next_pos != parameter.size()) print_usage_and_exit(-1);
		} else if (arg == "--threshold") {
			std::string parameter = std::string(argv[++i]);
			size_t next_pos;
			threshold = std::stof(parameter, &next_pos);
			if (next_pos != parameter.size()) print_usage_and_exit(-1);
#ifdef USE_COEFFICIENTS
		} else if (arg == "--modulus") {
			std::string parameter = std::string(argv[++i]);
			size_t next_pos;
			modulus = std::stol(parameter, &next_pos);
			if (next_pos != parameter.size() || !is_prime(modulus)) print_usage_and_exit(-1);
#endif
		} else {
			if (filename) { print_usage_and_exit(-1); }
			filename = argv[i];
		}
	}

	std::ifstream input_stream(filename, std::ios_base::binary | std::ios_base::in);
	if (input_stream.fail()) {
		std::cerr << "couldn't open file " << filename << std::endl;
		exit(-1);
	}

	std::vector<value_t> diameters;

#ifdef FILE_FORMAT_DIPHA

	int64_t magic_number;
	input_stream.read(reinterpret_cast<char*>(&magic_number), sizeof(int64_t));
	if (magic_number != 8067171840) {
		std::cerr << filename << " is not a Dipha file (magic number: 8067171840)" << std::endl;
		exit(-1);
	}

	int64_t file_type;
	input_stream.read(reinterpret_cast<char*>(&file_type), sizeof(int64_t));
	if (file_type != 7) {
		std::cerr << filename << " is not a Dipha distance matrix (file type: 7)" << std::endl;
		exit(-1);
	}

	int64_t n;
	input_stream.read(reinterpret_cast<char*>(&n), sizeof(int64_t));

	distance_matrix dist_full;
	dist_full.distances = std::vector<std::vector<value_t>>(n, std::vector<value_t>(n));

	for (int i = 0; i < n; ++i) {
		for (int j = 0; j < n; ++j) {
			double val;
			input_stream.read(reinterpret_cast<char*>(&val), sizeof(double));
			dist_full.distances[i][j] = val;
		}
	}
	std::cout << "distance matrix with " << n << " points" << std::endl;

	compressed_lower_distance_matrix_adapter dist(diameters, dist_full);
	std::cout << "distance matrix transformed to lower triangular form" << std::endl;

#endif

#ifdef FILE_FORMAT_UPPER_TRIANGULAR_CSV

	std::vector<value_t> distances;
	std::string value_string;
	while (std::getline(input_stream, value_string, ','))
		distances.push_back(std::stod(value_string));

	compressed_upper_distance_matrix_adapter dist_upper(distances);

	index_t n = dist_upper.size();
	std::cout << "distance matrix with " << n << " points" << std::endl;

	compressed_lower_distance_matrix_adapter dist(diameters, dist_upper);
	std::cout << "distance matrix transformed to lower triangular form" << std::endl;

#endif

#ifdef FILE_FORMAT_LOWER_TRIANGULAR_CSV

	std::vector<value_t>& distances = diameters;
	std::string value_string;
	while (std::getline(input_stream, value_string, ','))
		distances.push_back(std::stod(value_string));

	compressed_lower_distance_matrix_adapter dist(distances);

	index_t n = dist.size();

	std::cout << "distance matrix with " << n << " points" << std::endl;

#endif

	auto result = std::minmax_element(dist.distances.begin(), dist.distances.end());
	std::cout << "value range: [" << *result.first << "," << *result.second << "]" << std::endl;

	assert(dim_max <= n - 2);

	binomial_coeff_table binomial_coeff(n, dim_max + 2);
	std::vector<coefficient_t> multiplicative_inverse(multiplicative_inverse_vector(modulus));

	std::vector<diameter_index_t> columns_to_reduce;
	for (index_t index = n; index-- > 0;) columns_to_reduce.push_back(diameter_index_t(0, index));

	for (index_t dim = 0; dim <= dim_max; ++dim) {

		rips_filtration_comparator<decltype(dist)> comp(dist, dim + 1, binomial_coeff);
		rips_filtration_comparator<decltype(dist)> comp_prev(dist, dim, binomial_coeff);

		std::unordered_map<index_t, index_t> pivot_column_index;
		pivot_column_index.reserve(columns_to_reduce.size());

		compute_pairs(columns_to_reduce, pivot_column_index, dist, comp, comp_prev, dim, n,
		              threshold, modulus, multiplicative_inverse, binomial_coeff);

		if (dim < dim_max)
			assemble_columns_to_reduce(columns_to_reduce, pivot_column_index, comp, dim, n,
			                           threshold, binomial_coeff);
	}
>>>>>>> 7a6a20ef
}<|MERGE_RESOLUTION|>--- conflicted
+++ resolved
@@ -2,12 +2,20 @@
 #include <fstream>
 #include <cassert>
 #include <queue>
-<<<<<<< HEAD
+#include <cmath>
+
+#ifdef USE_GOOGLE_HASHMAP
+
 #include <sparsehash/sparse_hash_map>
-#include "prettyprint.hpp"
-=======
+template <class Key, class T> class hash_map : public google::sparse_hash_map<Key, T> {
+    public: inline void reserve(size_t hint) { this->resize(hint); } };
+
+#else
+
 #include <unordered_map>
->>>>>>> 7a6a20ef
+template <class Key, class T> class hash_map : public std::unordered_map<Key, T> {};
+
+#endif
 
 typedef float value_t;
 // typedef uint16_t value_t;
@@ -409,40 +417,8 @@
 }
 
 template <typename Comparator>
-<<<<<<< HEAD
-void assemble_columns_to_reduce (
-    std::vector<diameter_index_t>& columns_to_reduce,
-    google::sparse_hash_map<index_t, index_t>& pivot_column_index,
-    const Comparator& comp,
-    index_t dim, index_t n,
-    value_t threshold,
-    const binomial_coeff_table& binomial_coeff
-) {
-    index_t num_simplices = binomial_coeff(n, dim + 2);
-    
-    columns_to_reduce.clear();
-    
-    for (index_t index = 0; index < num_simplices; ++index) {
-        if (pivot_column_index.find(index) == pivot_column_index.end()) {
-            value_t diameter = comp.diameter(index);
-            if (diameter <= threshold)
-                #ifdef STORE_DIAMETERS
-                columns_to_reduce.push_back(std::make_pair(diameter, index));
-                #else
-                columns_to_reduce.push_back(index);
-                #endif
-
-        }
-    }
-
-    #ifdef STORE_DIAMETERS
-    std::sort(columns_to_reduce.begin(), columns_to_reduce.end(), std::greater<diameter_index_t>());
-    #else
-    std::sort(columns_to_reduce.begin(), columns_to_reduce.end(), comp);
-    #endif
-=======
 void assemble_columns_to_reduce(std::vector<diameter_index_t>& columns_to_reduce,
-                                std::unordered_map<index_t, index_t>& pivot_column_index,
+                                hash_map<index_t, index_t>& pivot_column_index,
                                 const Comparator& comp, index_t dim, index_t n, value_t threshold,
                                 const binomial_coeff_table& binomial_coeff) {
 	index_t num_simplices = binomial_coeff(n, dim + 2);
@@ -459,7 +435,6 @@
 
 	std::sort(columns_to_reduce.begin(), columns_to_reduce.end(),
 	          greater_diameter_or_smaller_index<diameter_index_t>());
->>>>>>> 7a6a20ef
 }
 
 template <typename ValueType> class compressed_sparse_matrix {
@@ -511,7 +486,7 @@
 
 template <typename DistanceMatrix, typename ComparatorCofaces, typename Comparator>
 void compute_pairs(std::vector<diameter_index_t>& columns_to_reduce,
-                   std::unordered_map<index_t, index_t>& pivot_column_index,
+                   hash_map<index_t, index_t>& pivot_column_index,
                    const DistanceMatrix& dist, const ComparatorCofaces& comp,
                    const Comparator& comp_prev, index_t dim, index_t n, value_t threshold,
                    coefficient_t modulus, const std::vector<coefficient_t>& multiplicative_inverse,
@@ -543,57 +518,7 @@
 		std::priority_queue<diameter_entry_t, std::vector<diameter_entry_t>,
 		                    greater_diameter_or_smaller_index<diameter_entry_t>> working_coboundary;
 
-<<<<<<< HEAD
-template <typename DistanceMatrix, typename ComparatorCofaces, typename Comparator>
-void compute_pairs(
-    std::vector<diameter_index_t>& columns_to_reduce,
-    google::sparse_hash_map<index_t, index_t>& pivot_column_index,
-    const DistanceMatrix& dist,
-    const ComparatorCofaces& comp, const Comparator& comp_prev,
-    index_t dim, index_t n,
-    value_t threshold,
-    coefficient_t modulus, const std::vector<coefficient_t>& multiplicative_inverse,
-    const binomial_coeff_table& binomial_coeff
-) {
-    
-    #ifdef PRINT_PERSISTENCE_PAIRS
-    std::cout << "persistence intervals in dim " << dim << ":" << std::endl;
-    #endif
-    
-    #ifdef ASSEMBLE_REDUCTION_MATRIX
-    compressed_sparse_matrix <diameter_entry_t> reduction_matrix;
-    #else
-    #ifdef USE_COEFFICIENTS
-    std::vector <diameter_entry_t> reduction_coefficients;
-    #endif
-    #endif
-    
-//    size_t boundary_additions = 0;
-
-    for (index_t i = 0; i < columns_to_reduce.size(); ++i) {
-        auto column_to_reduce = columns_to_reduce[i];
-        
-        #ifdef ASSEMBLE_REDUCTION_MATRIX
-        
-        std::priority_queue<diameter_entry_t, std::vector<diameter_entry_t>, greater_index<diameter_entry_t>> reduction_column;
-        
-        #endif
-        
-        
-        #ifdef STORE_DIAMETERS
-        std::priority_queue<diameter_entry_t, std::vector<diameter_entry_t>, greater_diameter_or_index > working_coboundary;
-        #else
-        std::priority_queue<entry_t, std::vector<entry_t>, decltype(comp) > working_coboundary(comp);
-        #endif
-        
-        #ifdef STORE_DIAMETERS
-        value_t diameter = get_diameter(columns_to_reduce[i]);
-        #else
-        value_t diameter = comp_prev.diameter(get_index(column_to_reduce));
-        #endif
-=======
 		value_t diameter = get_diameter(columns_to_reduce[i]);
->>>>>>> 7a6a20ef
 
 #ifdef INDICATE_PROGRESS
 		std::cout << "\033[K"
@@ -785,274 +710,6 @@
 	exit(exit_code);
 }
 
-<<<<<<< HEAD
-int main( int argc, char** argv ) {
-    
-    if( argc < 2 ) print_usage_and_exit(-1);
-
-    const char *filename = nullptr;
-    
-    index_t dim_max = 1;
-    value_t threshold = std::numeric_limits<value_t>::max();
-
-    #ifdef USE_COEFFICIENTS
-    coefficient_t modulus = 2;
-    #else
-    const coefficient_t modulus = 2;
-    #endif
-
-    for( index_t i = 1; i < argc; ++i ) {
-        const std::string arg(argv[ i ]);
-        if( arg == "--help" ) {
-            print_usage_and_exit(0);
-        } else if( arg == "--top_dim" ) {
-            std::string parameter = std::string( argv[ ++i ] );
-            size_t next_pos;
-            dim_max = std::stol( parameter, &next_pos );
-            if( next_pos != parameter.size() )
-                print_usage_and_exit( -1 );
-        } else if( arg == "--threshold" ) {
-            std::string parameter = std::string( argv[ ++i ] );
-            size_t next_pos;
-            threshold = std::stof( parameter, &next_pos );
-            if( next_pos != parameter.size() )
-                print_usage_and_exit( -1 );
-        #ifdef USE_COEFFICIENTS
-        } else if( arg == "--modulus" ) {
-            std::string parameter = std::string( argv[ ++i ] );
-            size_t next_pos;
-            modulus = std::stol( parameter, &next_pos );
-            if( next_pos != parameter.size() || !is_prime(modulus) )
-                print_usage_and_exit( -1 );
-        #endif
-        } else {
-            if (filename) {
-                print_usage_and_exit( -1 );
-            }
-            filename = argv[i];
-        }
-    }
-
-
-    std::ifstream input_stream( filename, std::ios_base::binary | std::ios_base::in );
-    if( input_stream.fail( ) ) {
-        std::cerr << "couldn't open file " << filename << std::endl;
-        exit(-1);
-    }
-    
-    std::vector<std::vector<value_t>> diameters(dim_max + 2);
-    
-    #ifdef FILE_FORMAT_DIPHA
-    
-    int64_t magic_number;
-    input_stream.read( reinterpret_cast<char*>(&magic_number), sizeof( int64_t ) );
-    if( magic_number != 8067171840 ) {
-        std::cerr << filename << " is not a Dipha file (magic number: 8067171840)" << std::endl;
-        exit(-1);
-    }
-
-    int64_t file_type;
-    input_stream.read( reinterpret_cast<char*>(&file_type), sizeof( int64_t ) );
-    if( file_type != 7 ) {
-        std::cerr << filename << " is not a Dipha distance matrix (file type: 7)" << std::endl;
-        exit(-1);
-    }
-   
-    int64_t n;
-    input_stream.read( reinterpret_cast<char*>(&n), sizeof( int64_t ) );
-    
-    distance_matrix dist_full;
-    dist_full.distances = std::vector<std::vector<value_t>>(n, std::vector<value_t>(n));
-    
-    for( int i = 0; i < n; ++i ) {
-        for( int j = 0; j < n; ++j ) {
-            double val;
-            input_stream.read( reinterpret_cast<char*>(&val), sizeof(double) );
-            dist_full.distances[i][j] = val;
-        }
-    }
-    
-    std::cout << "distance matrix with " << n << " points" << std::endl;
-
-    compressed_lower_distance_matrix_adapter dist(diameters[1], dist_full);
-
-    std::cout << "distance matrix transformed to lower triangular form" << std::endl;
-
-    #endif
-
-
-    #ifdef FILE_FORMAT_UPPER_TRIANGULAR_CSV
-    
-    std::vector<value_t> distances;
-    std::string value_string;
-    while(std::getline(input_stream, value_string, ','))
-        distances.push_back(std::stod(value_string));
-    
-    compressed_upper_distance_matrix_adapter dist_upper(distances);
-    
-    index_t n = dist_upper.size();
-    
-    std::cout << "distance matrix with " << n << " points" << std::endl;
- 
-    compressed_lower_distance_matrix_adapter dist(diameters[1], dist_upper);
-
-    std::cout << "distance matrix transformed to lower triangular form" << std::endl;
-    
-    #endif
-    
-
-    #ifdef FILE_FORMAT_LOWER_TRIANGULAR_CSV
-    
-    std::vector<value_t>& distances = diameters[1];
-    std::string value_string;
-    while(std::getline(input_stream, value_string, ','))
-        distances.push_back(std::stod(value_string));
-    
-    compressed_lower_distance_matrix_adapter dist(distances);
-    
-    index_t n = dist.size();
-    
-    std::cout << "distance matrix with " << n << " points" << std::endl;
-     
-    #endif
-
-
-
-    auto result = std::minmax_element(dist.distances.begin(), dist.distances.end());
-    std::cout << "value range: [" << *result.first << "," << *result.second << "]" << std::endl;
-    
-
-    assert(dim_max <= n - 2);
-    
-    binomial_coeff_table binomial_coeff(n, dim_max + 2);
-    
-    std::vector<coefficient_t> multiplicative_inverse(multiplicative_inverse_vector(modulus));
-    
-    std::vector<diameter_index_t> columns_to_reduce;
-    
-    
-    for (index_t index = n; index-- > 0; ) {
-        #ifdef STORE_DIAMETERS
-        columns_to_reduce.push_back(std::make_pair(0, index));
-        #else
-        columns_to_reduce.push_back(index);
-        #endif
-
-    }
-
-    
-
-    index_t dim = 0;
-
-    {
-        rips_filtration_diameter_comparator comp(diameters[1], dim + 1, binomial_coeff);
-        rips_filtration_comparator<decltype(dist)> comp_prev(dist, dim, binomial_coeff);
-
-        google::sparse_hash_map<index_t, index_t> pivot_column_index;
-
-        compute_pairs(
-            columns_to_reduce,
-            pivot_column_index,
-            dist,
-            comp, comp_prev,
-            dim, n,
-            threshold,
-            modulus, multiplicative_inverse,
-            binomial_coeff
-        );
-        
-        assemble_columns_to_reduce(
-            columns_to_reduce,
-            pivot_column_index,
-            comp,
-            dim, n,
-            threshold,
-            binomial_coeff
-        );
-    }
-    
-    #ifdef PRECOMPUTE_DIAMETERS
-    #ifdef PRECOMPUTE_DIAMETERS_IN_TOP_DIMENSION
-    for (dim = 1; dim <= dim_max; ++dim) {
-    #else
-    for (dim = 1; dim < dim_max; ++dim) {
-    #endif
-    #else
-    for (dim = 1; dim <= dim_max; ++dim) {
-    #endif
-    
-        #ifdef PRECOMPUTE_DIAMETERS
-        
-        #ifdef INDICATE_PROGRESS
-        std::cout << "precomputing " << dim + 1 << "-simplex diameters" << std::endl;
-        #endif
-        diameters[dim + 1] = get_diameters( dist, dim + 1, diameters[dim], binomial_coeff );
-    
-        rips_filtration_diameter_comparator comp(diameters[dim + 1], dim + 1, binomial_coeff);
-        rips_filtration_diameter_comparator comp_prev(diameters[dim], dim, binomial_coeff);
-        
-        #else
-        
-        rips_filtration_comparator<decltype(dist)> comp(dist, dim + 1, binomial_coeff);
-        rips_filtration_comparator<decltype(dist)> comp_prev(dist, dim, binomial_coeff);
-        
-        #endif
-
-        google::sparse_hash_map<index_t, index_t> pivot_column_index;
-        pivot_column_index.resize(columns_to_reduce.size());
-    
-        compute_pairs(
-            columns_to_reduce,
-            pivot_column_index,
-            dist,
-            comp, comp_prev,
-            dim, n,
-            threshold,
-            modulus,
-            multiplicative_inverse,
-            binomial_coeff
-        );
-        
-        if (dim < dim_max)
-            assemble_columns_to_reduce(
-                columns_to_reduce,
-                pivot_column_index,
-                comp,
-                dim, n,
-                threshold,
-                binomial_coeff
-            );
-        
-//        if ( dim > 1 )
-//            diameters[dim] = std::vector<value_t>();
-    }
-        
-    #ifdef PRECOMPUTE_DIAMETERS
-    #ifndef PRECOMPUTE_DIAMETERS_IN_TOP_DIMENSION
-    {
-        dim = dim_max;
-        
-        rips_filtration_diameter_comparator comp_prev(diameters[dim], dim, binomial_coeff);
-        rips_filtration_comparator<decltype(dist)> comp(dist, dim + 1, binomial_coeff);
-        
-        std::unordered_map<index_t, index_t> pivot_column_index;
-        pivot_column_index.resize(columns_to_reduce.size());
-
-        compute_pairs(
-            columns_to_reduce,
-            pivot_column_index,
-            comp, comp_prev,
-            dim, n,
-            threshold,
-            modulus,
-            multiplicative_inverse,
-            binomial_coeff
-        );
-    }
-    #endif
-    #endif
-    
-=======
 int main(int argc, char** argv) {
 
 	if (argc < 2) print_usage_and_exit(-1);
@@ -1187,7 +844,7 @@
 		rips_filtration_comparator<decltype(dist)> comp(dist, dim + 1, binomial_coeff);
 		rips_filtration_comparator<decltype(dist)> comp_prev(dist, dim, binomial_coeff);
 
-		std::unordered_map<index_t, index_t> pivot_column_index;
+		hash_map<index_t, index_t> pivot_column_index;
 		pivot_column_index.reserve(columns_to_reduce.size());
 
 		compute_pairs(columns_to_reduce, pivot_column_index, dist, comp, comp_prev, dim, n,
@@ -1197,5 +854,4 @@
 			assemble_columns_to_reduce(columns_to_reduce, pivot_column_index, comp, dim, n,
 			                           threshold, binomial_coeff);
 	}
->>>>>>> 7a6a20ef
 }