--- conflicted
+++ resolved
@@ -371,37 +371,21 @@
 	column.push(std::make_pair(diameter, e));
 }
 
-<<<<<<< HEAD
 template <typename DistanceMatrix> class ripser {
 	DistanceMatrix dist;
 	index_t n, dim_max;
-=======
-class ripser {
-	compressed_lower_distance_matrix dist;
-	index_t dim_max, n;
->>>>>>> d32402d3
 	value_t threshold;
 	coefficient_t modulus;
 	const binomial_coeff_table binomial_coeff;
 	std::vector<coefficient_t> multiplicative_inverse;
-<<<<<<< HEAD
-	coefficient_t modulus;
-=======
->>>>>>> d32402d3
 	mutable std::vector<index_t> vertices;
 	mutable std::vector<std::vector<diameter_index_t>::const_reverse_iterator> neighbor_it;
 	mutable std::vector<std::vector<diameter_index_t>::const_reverse_iterator> neighbor_end;
 
 public:
-<<<<<<< HEAD
 	ripser(DistanceMatrix&& _dist, index_t _dim_max, value_t _threshold, coefficient_t _modulus)
 	    : dist(std::move(_dist)), n(dist.size()), dim_max(std::min(_dim_max, index_t(dist.size() - 2))),
 	      threshold(_threshold), modulus(_modulus), binomial_coeff(n, dim_max + 2),
-=======
-	ripser(compressed_lower_distance_matrix&& _dist, index_t _dim_max, value_t _threshold, coefficient_t _modulus)
-	    : dist(std::move(_dist)), dim_max(std::min(_dim_max, index_t(dist.size() - 2))), n(dist.size()), threshold(_threshold),
-	      modulus(_modulus), binomial_coeff(n, dim_max + 2),
->>>>>>> d32402d3
 	      multiplicative_inverse(multiplicative_inverse_vector(_modulus)) {}
 
 	index_t get_next_vertex(index_t& v, const index_t idx, const index_t k) const {
@@ -501,7 +485,8 @@
 		simplex_sparse_coboundary_enumerator(const diameter_entry_t _simplex, index_t _dim, const ripser& _parent)
 		    : parent(_parent), simplex(_simplex), idx_below(get_index(_simplex)), idx_above(0), v(parent.n - 1),
 		      k(_dim + 1), max_vertex_below(parent.n - 1), modulus(parent.modulus), dist(parent.dist),
-		      binomial_coeff(parent.binomial_coeff), vertices(parent.vertices), neighbor_it(parent.neighbor_it), neighbor_end(parent.neighbor_end) {
+		      binomial_coeff(parent.binomial_coeff), vertices(parent.vertices), neighbor_it(parent.neighbor_it),
+		      neighbor_end(parent.neighbor_end) {
 
 			neighbor_it.clear();
 			neighbor_end.clear();
@@ -1127,10 +1112,10 @@
 	auto value_range = std::minmax_element(dist.distances.begin(), dist.distances.end());
 	std::cout << "value range: [" << *value_range.first << "," << *value_range.second << "]" << std::endl;
 
-
 #ifdef SPARSE_DISTANCE_MATRIX
 	ripser<compressed_lower_distance_matrix>(std::move(dist), dim_max, threshold, modulus).compute_barcodes();
 #else
-	ripser<sparse_distance_matrix>(sparse_distance_matrix(dist, threshold), dim_max, threshold, modulus).compute_barcodes();
+	ripser<sparse_distance_matrix>(sparse_distance_matrix(dist, threshold), dim_max, threshold, modulus)
+	    .compute_barcodes();
 #endif
 }